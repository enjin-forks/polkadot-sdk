// Copyright (C) Parity Technologies (UK) Ltd.
// SPDX-License-Identifier: Apache-2.0

// Licensed under the Apache License, Version 2.0 (the "License");
// you may not use this file except in compliance with the License.
// You may obtain a copy of the License at
//
// 	http://www.apache.org/licenses/LICENSE-2.0
//
// Unless required by applicable law or agreed to in writing, software
// distributed under the License is distributed on an "AS IS" BASIS,
// WITHOUT WARRANTIES OR CONDITIONS OF ANY KIND, either express or implied.
// See the License for the specific language governing permissions and
// limitations under the License.

use super::{
	AccountId, AllPalletsWithSystem, Assets, Authorship, Balance, Balances, BaseDeliveryFee,
	CollatorSelection, FeeAssetId, ForeignAssets, ForeignAssetsInstance, ParachainInfo,
	ParachainSystem, PolkadotXcm, PoolAssets, Runtime, RuntimeCall, RuntimeEvent, RuntimeOrigin,
	ToWestendXcmRouter, TransactionByteFee, TrustBackedAssetsInstance, Uniques, WeightToFee,
	XcmpQueue,
};
use assets_common::{
	matching::{FromNetwork, FromSiblingParachain, IsForeignConcreteAsset},
	TrustBackedAssetsAsLocation,
};
use frame_support::{
	parameter_types,
	traits::{
		tokens::imbalance::{ResolveAssetTo, ResolveTo},
		ConstU32, Contains, Equals, Everything, Nothing, PalletInfoAccess,
	},
};
use frame_system::EnsureRoot;
use pallet_xcm::XcmPassthrough;
use parachains_common::{
	xcm_config::{
		AllSiblingSystemParachains, AssetFeeAsExistentialDepositMultiplier,
		ConcreteAssetFromSystem, ParentRelayOrSiblingParachains, RelayOrOtherSystemParachains,
	},
	TREASURY_PALLET_ID,
};
use polkadot_parachain_primitives::primitives::Sibling;
use polkadot_runtime_common::xcm_sender::ExponentialPrice;
use snowbridge_router_primitives::inbound::GlobalConsensusEthereumConvertsFor;
use sp_runtime::traits::{AccountIdConversion, ConvertInto};
use testnet_parachains_constants::rococo::snowbridge::{
	EthereumNetwork, INBOUND_QUEUE_PALLET_INDEX,
};
use xcm::latest::prelude::*;
use xcm_builder::{
	AccountId32Aliases, AllowExplicitUnpaidExecutionFrom, AllowKnownQueryResponses,
	AllowSubscriptionsFrom, AllowTopLevelPaidExecutionFrom, DenyReserveTransferToRelayChain,
	DenyThenTry, DescribeAllTerminal, DescribeFamily, EnsureXcmOrigin, FrameTransactionalProcessor,
	FungibleAdapter, FungiblesAdapter, GlobalConsensusParachainConvertsFor, HashedDescription,
	IsConcrete, LocalMint, NetworkExportTableItem, NoChecking, NonFungiblesAdapter,
	ParentAsSuperuser, ParentIsPreset, RelayChainAsNative, SiblingParachainAsNative,
	SiblingParachainConvertsVia, SignedAccountId32AsNative, SignedToAccountId32,
	SovereignPaidRemoteExporter, SovereignSignedViaLocation, StartsWith,
	StartsWithExplicitGlobalConsensus, TakeWeightCredit, TrailingSetTopicAsId, UsingComponents,
	WeightInfoBounds, WithComputedOrigin, WithUniqueTopic, XcmFeeManagerFromComponents,
	XcmFeeToAccount,
};
use xcm_executor::XcmExecutor;

parameter_types! {
	pub const TokenLocation: Location = Location::parent();
	pub const TokenLocationV3: xcm::v3::Location = xcm::v3::Location::parent();
	pub const RelayNetwork: NetworkId = NetworkId::Rococo;
	pub RelayChainOrigin: RuntimeOrigin = cumulus_pallet_xcm::Origin::Relay.into();
	pub UniversalLocation: InteriorLocation =
		[GlobalConsensus(RelayNetwork::get()), Parachain(ParachainInfo::parachain_id().into())].into();
	pub UniversalLocationNetworkId: NetworkId = UniversalLocation::get().global_consensus().unwrap();
	pub TrustBackedAssetsPalletLocation: Location =
		PalletInstance(TrustBackedAssetsPalletIndex::get()).into();
	pub TrustBackedAssetsPalletIndex: u8 = <Assets as PalletInfoAccess>::index() as u8;
	pub TrustBackedAssetsPalletLocationV3: xcm::v3::Location =
		xcm::v3::Junction::PalletInstance(<Assets as PalletInfoAccess>::index() as u8).into();
	pub PoolAssetsPalletLocationV3: xcm::v3::Location =
		xcm::v3::Junction::PalletInstance(<PoolAssets as PalletInfoAccess>::index() as u8).into();
	pub ForeignAssetsPalletLocation: Location =
		PalletInstance(<ForeignAssets as PalletInfoAccess>::index() as u8).into();
	pub PoolAssetsPalletLocation: Location =
		PalletInstance(<PoolAssets as PalletInfoAccess>::index() as u8).into();
	pub UniquesPalletLocation: Location =
		PalletInstance(<Uniques as PalletInfoAccess>::index() as u8).into();
	pub CheckingAccount: AccountId = PolkadotXcm::check_account();
	pub const GovernanceLocation: Location = Location::parent();
	pub StakingPot: AccountId = CollatorSelection::account_id();
	pub TreasuryAccount: AccountId = TREASURY_PALLET_ID.into_account_truncating();
	pub RelayTreasuryLocation: Location = (Parent, PalletInstance(rococo_runtime_constants::TREASURY_PALLET_ID)).into();
}

/// Type for specifying how a `Location` can be converted into an `AccountId`. This is used
/// when determining ownership of accounts for asset transacting and when attempting to use XCM
/// `Transact` in order to determine the dispatch Origin.
pub type LocationToAccountId = (
	// The parent (Relay-chain) origin converts to the parent `AccountId`.
	ParentIsPreset<AccountId>,
	// Sibling parachain origins convert to AccountId via the `ParaId::into`.
	SiblingParachainConvertsVia<Sibling, AccountId>,
	// Straight up local `AccountId32` origins just alias directly to `AccountId`.
	AccountId32Aliases<RelayNetwork, AccountId>,
	// Foreign locations alias into accounts according to a hash of their standard description.
	HashedDescription<AccountId, DescribeFamily<DescribeAllTerminal>>,
	// Different global consensus parachain sovereign account.
	// (Used for over-bridge transfers and reserve processing)
	GlobalConsensusParachainConvertsFor<UniversalLocation, AccountId>,
	// Ethereum contract sovereign account.
	// (Used to get convert ethereum contract locations to sovereign account)
	GlobalConsensusEthereumConvertsFor<AccountId>,
);

/// Means for transacting the native currency on this chain.
pub type FungibleTransactor = FungibleAdapter<
	// Use this currency:
	Balances,
	// Use this currency when it is a fungible asset matching the given location or name:
	IsConcrete<TokenLocation>,
	// Convert an XCM Location into a local account id:
	LocationToAccountId,
	// Our chain's account ID type (we can't get away without mentioning it explicitly):
	AccountId,
	// We don't track any teleports of `Balances`.
	(),
>;

/// `AssetId`/`Balance` converter for `TrustBackedAssets`.
pub type TrustBackedAssetsConvertedConcreteId =
	assets_common::TrustBackedAssetsConvertedConcreteId<TrustBackedAssetsPalletLocation, Balance>;

/// Means for transacting assets besides the native currency on this chain.
pub type FungiblesTransactor = FungiblesAdapter<
	// Use this fungibles implementation:
	Assets,
	// Use this currency when it is a fungible asset matching the given location or name:
	TrustBackedAssetsConvertedConcreteId,
	// Convert an XCM Location into a local account id:
	LocationToAccountId,
	// Our chain's account ID type (we can't get away without mentioning it explicitly):
	AccountId,
	// We only want to allow teleports of known assets. We use non-zero issuance as an indication
	// that this asset is known.
	LocalMint<parachains_common::impls::NonZeroIssuance<AccountId, Assets>>,
	// The account to use for tracking teleports.
	CheckingAccount,
>;

/// Matcher for converting `ClassId`/`InstanceId` into a uniques asset.
pub type UniquesConvertedConcreteId =
	assets_common::UniquesConvertedConcreteId<UniquesPalletLocation>;

/// Means for transacting unique assets.
pub type UniquesTransactor = NonFungiblesAdapter<
	// Use this non-fungibles implementation:
	Uniques,
	// This adapter will handle any non-fungible asset from the uniques pallet.
	UniquesConvertedConcreteId,
	// Convert an XCM Location into a local account id:
	LocationToAccountId,
	// Our chain's account ID type (we can't get away without mentioning it explicitly):
	AccountId,
	// Does not check teleports.
	NoChecking,
	// The account to use for tracking teleports.
	CheckingAccount,
>;

/// `AssetId`/`Balance` converter for `ForeignAssets`.
pub type ForeignAssetsConvertedConcreteId = assets_common::ForeignAssetsConvertedConcreteId<
	(
		// Ignore `TrustBackedAssets` explicitly
		StartsWith<TrustBackedAssetsPalletLocation>,
		// Ignore assets that start explicitly with our `GlobalConsensus(NetworkId)`, means:
		// - foreign assets from our consensus should be: `Location {parents: 1, X*(Parachain(xyz),
		//   ..)}`
		// - foreign assets outside our consensus with the same `GlobalConsensus(NetworkId)` won't
		//   be accepted here
		StartsWithExplicitGlobalConsensus<UniversalLocationNetworkId>,
	),
	Balance,
	xcm::v3::Location,
>;

/// Means for transacting foreign assets from different global consensus.
pub type ForeignFungiblesTransactor = FungiblesAdapter<
	// Use this fungibles implementation:
	ForeignAssets,
	// Use this currency when it is a fungible asset matching the given location or name:
	ForeignAssetsConvertedConcreteId,
	// Convert an XCM Location into a local account id:
	LocationToAccountId,
	// Our chain's account ID type (we can't get away without mentioning it explicitly):
	AccountId,
	// We don't need to check teleports here.
	NoChecking,
	// The account to use for tracking teleports.
	CheckingAccount,
>;

/// `AssetId`/`Balance` converter for `PoolAssets`.
pub type PoolAssetsConvertedConcreteId =
	assets_common::PoolAssetsConvertedConcreteId<PoolAssetsPalletLocation, Balance>;

/// Means for transacting asset conversion pool assets on this chain.
pub type PoolFungiblesTransactor = FungiblesAdapter<
	// Use this fungibles implementation:
	PoolAssets,
	// Use this currency when it is a fungible asset matching the given location or name:
	PoolAssetsConvertedConcreteId,
	// Convert an XCM Location into a local account id:
	LocationToAccountId,
	// Our chain's account ID type (we can't get away without mentioning it explicitly):
	AccountId,
	// We only want to allow teleports of known assets. We use non-zero issuance as an indication
	// that this asset is known.
	LocalMint<parachains_common::impls::NonZeroIssuance<AccountId, PoolAssets>>,
	// The account to use for tracking teleports.
	CheckingAccount,
>;

/// Means for transacting assets on this chain.
pub type AssetTransactors = (
	FungibleTransactor,
	FungiblesTransactor,
	ForeignFungiblesTransactor,
	PoolFungiblesTransactor,
	UniquesTransactor,
);

/// This is the type we use to convert an (incoming) XCM origin into a local `Origin` instance,
/// ready for dispatching a transaction with Xcm's `Transact`. There is an `OriginKind` which can
/// biases the kind of local `Origin` it will become.
pub type XcmOriginToTransactDispatchOrigin = (
	// Sovereign account converter; this attempts to derive an `AccountId` from the origin location
	// using `LocationToAccountId` and then turn that into the usual `Signed` origin. Useful for
	// foreign chains who want to have a local sovereign account on this chain which they control.
	SovereignSignedViaLocation<LocationToAccountId, RuntimeOrigin>,
	// Native converter for Relay-chain (Parent) location; will convert to a `Relay` origin when
	// recognised.
	RelayChainAsNative<RelayChainOrigin, RuntimeOrigin>,
	// Native converter for sibling Parachains; will convert to a `SiblingPara` origin when
	// recognised.
	SiblingParachainAsNative<cumulus_pallet_xcm::Origin, RuntimeOrigin>,
	// Superuser converter for the Relay-chain (Parent) location. This will allow it to issue a
	// transaction from the Root origin.
	ParentAsSuperuser<RuntimeOrigin>,
	// Native signed account converter; this just converts an `AccountId32` origin into a normal
	// `RuntimeOrigin::Signed` origin of the same 32-byte value.
	SignedAccountId32AsNative<RelayNetwork, RuntimeOrigin>,
	// Xcm origins can be represented natively under the Xcm pallet's Xcm origin.
	XcmPassthrough<RuntimeOrigin>,
);

parameter_types! {
	pub const MaxInstructions: u32 = 100;
	pub const MaxAssetsIntoHolding: u32 = 64;
	pub XcmAssetFeesReceiver: Option<AccountId> = Authorship::author();
}

pub struct ParentOrParentsPlurality;
impl Contains<Location> for ParentOrParentsPlurality {
	fn contains(location: &Location) -> bool {
		matches!(location.unpack(), (1, []) | (1, [Plurality { .. }]))
	}
}

<<<<<<< HEAD
/// A call filter for the XCM Transact instruction. This is a temporary measure until we properly
/// account for proof size weights.
///
/// Calls that are allowed through this filter must:
/// 1. Have a fixed weight;
/// 2. Cannot lead to another call being made;
/// 3. Have a defined proof size weight, e.g. no unbounded vecs in call parameters.
pub struct SafeCallFilter;
impl Contains<RuntimeCall> for SafeCallFilter {
	fn contains(call: &RuntimeCall) -> bool {
		#[cfg(feature = "runtime-benchmarks")]
		{
			if matches!(call, RuntimeCall::System(frame_system::Call::remark_with_event { .. })) {
				return true
			}
		}

		// Allow to change dedicated storage items (called by governance-like)
		match call {
			RuntimeCall::System(frame_system::Call::set_storage { items })
				if items.iter().all(|(k, _)| {
					k.eq(&bridging::XcmBridgeHubRouterByteFee::key()) ||
						k.eq(&bridging::XcmBridgeHubRouterBaseFee::key()) ||
						k.eq(&bridging::to_ethereum::BridgeHubEthereumBaseFee::key())
				}) =>
				return true,
			_ => (),
		};

		matches!(
			call,
			RuntimeCall::AssetRewards(pallet_asset_rewards::Call::create_pool { .. }) |
				RuntimeCall::PolkadotXcm(
					pallet_xcm::Call::force_xcm_version { .. } |
						pallet_xcm::Call::force_default_xcm_version { .. }
				) | RuntimeCall::System(
				frame_system::Call::set_heap_pages { .. } |
					frame_system::Call::set_code { .. } |
					frame_system::Call::set_code_without_checks { .. } |
					frame_system::Call::authorize_upgrade { .. } |
					frame_system::Call::authorize_upgrade_without_checks { .. } |
					frame_system::Call::kill_prefix { .. },
			) | RuntimeCall::ParachainSystem(..) |
				RuntimeCall::Timestamp(..) |
				RuntimeCall::Balances(..) |
				RuntimeCall::CollatorSelection(..) |
				RuntimeCall::Session(pallet_session::Call::purge_keys { .. }) |
				RuntimeCall::XcmpQueue(..) |
				RuntimeCall::MessageQueue(..) |
				RuntimeCall::Assets(
					pallet_assets::Call::create { .. } |
						pallet_assets::Call::force_create { .. } |
						pallet_assets::Call::start_destroy { .. } |
						pallet_assets::Call::destroy_accounts { .. } |
						pallet_assets::Call::destroy_approvals { .. } |
						pallet_assets::Call::finish_destroy { .. } |
						pallet_assets::Call::block { .. } |
						pallet_assets::Call::mint { .. } |
						pallet_assets::Call::burn { .. } |
						pallet_assets::Call::transfer { .. } |
						pallet_assets::Call::transfer_keep_alive { .. } |
						pallet_assets::Call::force_transfer { .. } |
						pallet_assets::Call::freeze { .. } |
						pallet_assets::Call::thaw { .. } |
						pallet_assets::Call::freeze_asset { .. } |
						pallet_assets::Call::thaw_asset { .. } |
						pallet_assets::Call::transfer_ownership { .. } |
						pallet_assets::Call::set_team { .. } |
						pallet_assets::Call::set_metadata { .. } |
						pallet_assets::Call::clear_metadata { .. } |
						pallet_assets::Call::force_set_metadata { .. } |
						pallet_assets::Call::force_clear_metadata { .. } |
						pallet_assets::Call::force_asset_status { .. } |
						pallet_assets::Call::approve_transfer { .. } |
						pallet_assets::Call::cancel_approval { .. } |
						pallet_assets::Call::force_cancel_approval { .. } |
						pallet_assets::Call::transfer_approved { .. } |
						pallet_assets::Call::touch { .. } |
						pallet_assets::Call::touch_other { .. } |
						pallet_assets::Call::refund { .. } |
						pallet_assets::Call::refund_other { .. },
				) | RuntimeCall::ForeignAssets(
				pallet_assets::Call::create { .. } |
					pallet_assets::Call::force_create { .. } |
					pallet_assets::Call::start_destroy { .. } |
					pallet_assets::Call::destroy_accounts { .. } |
					pallet_assets::Call::destroy_approvals { .. } |
					pallet_assets::Call::finish_destroy { .. } |
					pallet_assets::Call::block { .. } |
					pallet_assets::Call::mint { .. } |
					pallet_assets::Call::burn { .. } |
					pallet_assets::Call::transfer { .. } |
					pallet_assets::Call::transfer_keep_alive { .. } |
					pallet_assets::Call::force_transfer { .. } |
					pallet_assets::Call::freeze { .. } |
					pallet_assets::Call::thaw { .. } |
					pallet_assets::Call::freeze_asset { .. } |
					pallet_assets::Call::thaw_asset { .. } |
					pallet_assets::Call::transfer_ownership { .. } |
					pallet_assets::Call::set_team { .. } |
					pallet_assets::Call::set_metadata { .. } |
					pallet_assets::Call::clear_metadata { .. } |
					pallet_assets::Call::force_set_metadata { .. } |
					pallet_assets::Call::force_clear_metadata { .. } |
					pallet_assets::Call::force_asset_status { .. } |
					pallet_assets::Call::approve_transfer { .. } |
					pallet_assets::Call::cancel_approval { .. } |
					pallet_assets::Call::force_cancel_approval { .. } |
					pallet_assets::Call::transfer_approved { .. } |
					pallet_assets::Call::touch { .. } |
					pallet_assets::Call::touch_other { .. } |
					pallet_assets::Call::refund { .. } |
					pallet_assets::Call::refund_other { .. },
			) | RuntimeCall::PoolAssets(
				pallet_assets::Call::force_create { .. } |
					pallet_assets::Call::block { .. } |
					pallet_assets::Call::burn { .. } |
					pallet_assets::Call::transfer { .. } |
					pallet_assets::Call::transfer_keep_alive { .. } |
					pallet_assets::Call::force_transfer { .. } |
					pallet_assets::Call::freeze { .. } |
					pallet_assets::Call::thaw { .. } |
					pallet_assets::Call::freeze_asset { .. } |
					pallet_assets::Call::thaw_asset { .. } |
					pallet_assets::Call::transfer_ownership { .. } |
					pallet_assets::Call::set_team { .. } |
					pallet_assets::Call::set_metadata { .. } |
					pallet_assets::Call::clear_metadata { .. } |
					pallet_assets::Call::force_set_metadata { .. } |
					pallet_assets::Call::force_clear_metadata { .. } |
					pallet_assets::Call::force_asset_status { .. } |
					pallet_assets::Call::approve_transfer { .. } |
					pallet_assets::Call::cancel_approval { .. } |
					pallet_assets::Call::force_cancel_approval { .. } |
					pallet_assets::Call::transfer_approved { .. } |
					pallet_assets::Call::touch { .. } |
					pallet_assets::Call::touch_other { .. } |
					pallet_assets::Call::refund { .. } |
					pallet_assets::Call::refund_other { .. },
			) | RuntimeCall::AssetConversion(
				pallet_asset_conversion::Call::create_pool { .. } |
					pallet_asset_conversion::Call::add_liquidity { .. } |
					pallet_asset_conversion::Call::remove_liquidity { .. } |
					pallet_asset_conversion::Call::swap_tokens_for_exact_tokens { .. } |
					pallet_asset_conversion::Call::swap_exact_tokens_for_tokens { .. },
			) | RuntimeCall::NftFractionalization(
				pallet_nft_fractionalization::Call::fractionalize { .. } |
					pallet_nft_fractionalization::Call::unify { .. },
			) | RuntimeCall::Nfts(
				pallet_nfts::Call::create { .. } |
					pallet_nfts::Call::force_create { .. } |
					pallet_nfts::Call::destroy { .. } |
					pallet_nfts::Call::mint { .. } |
					pallet_nfts::Call::force_mint { .. } |
					pallet_nfts::Call::burn { .. } |
					pallet_nfts::Call::transfer { .. } |
					pallet_nfts::Call::lock_item_transfer { .. } |
					pallet_nfts::Call::unlock_item_transfer { .. } |
					pallet_nfts::Call::lock_collection { .. } |
					pallet_nfts::Call::transfer_ownership { .. } |
					pallet_nfts::Call::set_team { .. } |
					pallet_nfts::Call::force_collection_owner { .. } |
					pallet_nfts::Call::force_collection_config { .. } |
					pallet_nfts::Call::approve_transfer { .. } |
					pallet_nfts::Call::cancel_approval { .. } |
					pallet_nfts::Call::clear_all_transfer_approvals { .. } |
					pallet_nfts::Call::lock_item_properties { .. } |
					pallet_nfts::Call::set_attribute { .. } |
					pallet_nfts::Call::force_set_attribute { .. } |
					pallet_nfts::Call::clear_attribute { .. } |
					pallet_nfts::Call::approve_item_attributes { .. } |
					pallet_nfts::Call::cancel_item_attributes_approval { .. } |
					pallet_nfts::Call::set_metadata { .. } |
					pallet_nfts::Call::clear_metadata { .. } |
					pallet_nfts::Call::set_collection_metadata { .. } |
					pallet_nfts::Call::clear_collection_metadata { .. } |
					pallet_nfts::Call::set_accept_ownership { .. } |
					pallet_nfts::Call::set_collection_max_supply { .. } |
					pallet_nfts::Call::update_mint_settings { .. } |
					pallet_nfts::Call::set_price { .. } |
					pallet_nfts::Call::buy_item { .. } |
					pallet_nfts::Call::pay_tips { .. } |
					pallet_nfts::Call::create_swap { .. } |
					pallet_nfts::Call::cancel_swap { .. } |
					pallet_nfts::Call::claim_swap { .. },
			) | RuntimeCall::Uniques(
				pallet_uniques::Call::create { .. } |
					pallet_uniques::Call::force_create { .. } |
					pallet_uniques::Call::destroy { .. } |
					pallet_uniques::Call::mint { .. } |
					pallet_uniques::Call::burn { .. } |
					pallet_uniques::Call::transfer { .. } |
					pallet_uniques::Call::freeze { .. } |
					pallet_uniques::Call::thaw { .. } |
					pallet_uniques::Call::freeze_collection { .. } |
					pallet_uniques::Call::thaw_collection { .. } |
					pallet_uniques::Call::transfer_ownership { .. } |
					pallet_uniques::Call::set_team { .. } |
					pallet_uniques::Call::approve_transfer { .. } |
					pallet_uniques::Call::cancel_approval { .. } |
					pallet_uniques::Call::force_item_status { .. } |
					pallet_uniques::Call::set_attribute { .. } |
					pallet_uniques::Call::clear_attribute { .. } |
					pallet_uniques::Call::set_metadata { .. } |
					pallet_uniques::Call::clear_metadata { .. } |
					pallet_uniques::Call::set_collection_metadata { .. } |
					pallet_uniques::Call::clear_collection_metadata { .. } |
					pallet_uniques::Call::set_accept_ownership { .. } |
					pallet_uniques::Call::set_collection_max_supply { .. } |
					pallet_uniques::Call::set_price { .. } |
					pallet_uniques::Call::buy_item { .. }
			) | RuntimeCall::ToWestendXcmRouter(
				pallet_xcm_bridge_hub_router::Call::report_bridge_status { .. }
			)
		)
	}
}

=======
>>>>>>> 9a0049d0
pub type Barrier = TrailingSetTopicAsId<
	DenyThenTry<
		DenyReserveTransferToRelayChain,
		(
			TakeWeightCredit,
			// Expected responses are OK.
			AllowKnownQueryResponses<PolkadotXcm>,
			// Allow XCMs with some computed origins to pass through.
			WithComputedOrigin<
				(
					// If the message is one that immediately attempts to pay for execution, then
					// allow it.
					AllowTopLevelPaidExecutionFrom<Everything>,
					// Parent, its pluralities (i.e. governance bodies), relay treasury pallet and
					// BridgeHub get free execution.
					AllowExplicitUnpaidExecutionFrom<(
						ParentOrParentsPlurality,
						Equals<RelayTreasuryLocation>,
						Equals<bridging::SiblingBridgeHub>,
					)>,
					// Subscriptions for version tracking are OK.
					AllowSubscriptionsFrom<ParentRelayOrSiblingParachains>,
				),
				UniversalLocation,
				ConstU32<8>,
			>,
		),
	>,
>;

/// Multiplier used for dedicated `TakeFirstAssetTrader` with `Assets` instance.
pub type AssetFeeAsExistentialDepositMultiplierFeeCharger = AssetFeeAsExistentialDepositMultiplier<
	Runtime,
	WeightToFee,
	pallet_assets::BalanceToAssetBalance<Balances, Runtime, ConvertInto, TrustBackedAssetsInstance>,
	TrustBackedAssetsInstance,
>;

/// Multiplier used for dedicated `TakeFirstAssetTrader` with `ForeignAssets` instance.
pub type ForeignAssetFeeAsExistentialDepositMultiplierFeeCharger =
	AssetFeeAsExistentialDepositMultiplier<
		Runtime,
		WeightToFee,
		pallet_assets::BalanceToAssetBalance<Balances, Runtime, ConvertInto, ForeignAssetsInstance>,
		ForeignAssetsInstance,
	>;

/// Locations that will not be charged fees in the executor,
/// either execution or delivery.
/// We only waive fees for system functions, which these locations represent.
pub type WaivedLocations = (
	RelayOrOtherSystemParachains<AllSiblingSystemParachains, Runtime>,
	Equals<RelayTreasuryLocation>,
);

/// Cases where a remote origin is accepted as trusted Teleporter for a given asset:
///
/// - ROC with the parent Relay Chain and sibling system parachains; and
/// - Sibling parachains' assets from where they originate (as `ForeignCreators`).
pub type TrustedTeleporters = (
	ConcreteAssetFromSystem<TokenLocation>,
	IsForeignConcreteAsset<FromSiblingParachain<parachain_info::Pallet<Runtime>>>,
);

pub struct XcmConfig;
impl xcm_executor::Config for XcmConfig {
	type RuntimeCall = RuntimeCall;
	type XcmSender = XcmRouter;
	type AssetTransactor = AssetTransactors;
	type OriginConverter = XcmOriginToTransactDispatchOrigin;
	// Asset Hub trusts only particular, pre-configured bridged locations from a different consensus
	// as reserve locations (we trust the Bridge Hub to relay the message that a reserve is being
	// held). Asset Hub may _act_ as a reserve location for ROC and assets created
	// under `pallet-assets`. Users must use teleport where allowed (e.g. ROC with the Relay Chain).
	type IsReserve = (
		bridging::to_westend::IsTrustedBridgedReserveLocationForConcreteAsset,
		bridging::to_ethereum::IsTrustedBridgedReserveLocationForForeignAsset,
	);
	type IsTeleporter = TrustedTeleporters;
	type UniversalLocation = UniversalLocation;
	type Barrier = Barrier;
	type Weigher = WeightInfoBounds<
		crate::weights::xcm::AssetHubRococoXcmWeight<RuntimeCall>,
		RuntimeCall,
		MaxInstructions,
	>;
	type Trader = (
		UsingComponents<
			WeightToFee,
			TokenLocation,
			AccountId,
			Balances,
			ResolveTo<StakingPot, Balances>,
		>,
		cumulus_primitives_utility::SwapFirstAssetTrader<
			TokenLocationV3,
			crate::AssetConversion,
			WeightToFee,
			crate::NativeAndNonPoolAssets,
			(
				TrustBackedAssetsAsLocation<
					TrustBackedAssetsPalletLocation,
					Balance,
					xcm::v3::Location,
				>,
				ForeignAssetsConvertedConcreteId,
			),
			ResolveAssetTo<StakingPot, crate::NativeAndNonPoolAssets>,
			AccountId,
		>,
		// This trader allows to pay with `is_sufficient=true` "Trust Backed" assets from dedicated
		// `pallet_assets` instance - `Assets`.
		cumulus_primitives_utility::TakeFirstAssetTrader<
			AccountId,
			AssetFeeAsExistentialDepositMultiplierFeeCharger,
			TrustBackedAssetsConvertedConcreteId,
			Assets,
			cumulus_primitives_utility::XcmFeesTo32ByteAccount<
				FungiblesTransactor,
				AccountId,
				XcmAssetFeesReceiver,
			>,
		>,
		// This trader allows to pay with `is_sufficient=true` "Foreign" assets from dedicated
		// `pallet_assets` instance - `ForeignAssets`.
		cumulus_primitives_utility::TakeFirstAssetTrader<
			AccountId,
			ForeignAssetFeeAsExistentialDepositMultiplierFeeCharger,
			ForeignAssetsConvertedConcreteId,
			ForeignAssets,
			cumulus_primitives_utility::XcmFeesTo32ByteAccount<
				ForeignFungiblesTransactor,
				AccountId,
				XcmAssetFeesReceiver,
			>,
		>,
	);
	type ResponseHandler = PolkadotXcm;
	type AssetTrap = PolkadotXcm;
	type AssetClaims = PolkadotXcm;
	type SubscriptionService = PolkadotXcm;
	type PalletInstancesInfo = AllPalletsWithSystem;
	type MaxAssetsIntoHolding = MaxAssetsIntoHolding;
	type AssetLocker = ();
	type AssetExchanger = ();
	type FeeManager = XcmFeeManagerFromComponents<
		WaivedLocations,
		XcmFeeToAccount<Self::AssetTransactor, AccountId, TreasuryAccount>,
	>;
	type MessageExporter = ();
	type UniversalAliases =
		(bridging::to_westend::UniversalAliases, bridging::to_ethereum::UniversalAliases);
	type CallDispatcher = RuntimeCall;
	type SafeCallFilter = Everything;
	type Aliasers = Nothing;
	type TransactionalProcessor = FrameTransactionalProcessor;
	type HrmpNewChannelOpenRequestHandler = ();
	type HrmpChannelAcceptedHandler = ();
	type HrmpChannelClosingHandler = ();
}

/// Converts a local signed origin into an XCM location.
/// Forms the basis for local origins sending/executing XCMs.
pub type LocalOriginToLocation = SignedToAccountId32<RuntimeOrigin, AccountId, RelayNetwork>;

pub type PriceForParentDelivery =
	ExponentialPrice<FeeAssetId, BaseDeliveryFee, TransactionByteFee, ParachainSystem>;

/// For routing XCM messages which do not cross local consensus boundary.
type LocalXcmRouter = (
	// Two routers - use UMP to communicate with the relay chain:
	cumulus_primitives_utility::ParentAsUmp<ParachainSystem, PolkadotXcm, PriceForParentDelivery>,
	// ..and XCMP to communicate with the sibling chains.
	XcmpQueue,
);

/// The means for routing XCM messages which are not for local execution into the right message
/// queues.
pub type XcmRouter = WithUniqueTopic<(
	LocalXcmRouter,
	// Router which wraps and sends xcm to BridgeHub to be delivered to the Westend
	// GlobalConsensus
	ToWestendXcmRouter,
	// Router which wraps and sends xcm to BridgeHub to be delivered to the Ethereum
	// GlobalConsensus
	SovereignPaidRemoteExporter<bridging::EthereumNetworkExportTable, XcmpQueue, UniversalLocation>,
)>;

impl pallet_xcm::Config for Runtime {
	type RuntimeEvent = RuntimeEvent;
	// We want to disallow users sending (arbitrary) XCMs from this chain.
	type SendXcmOrigin = EnsureXcmOrigin<RuntimeOrigin, ()>;
	type XcmRouter = XcmRouter;
	// We support local origins dispatching XCM executions.
	type ExecuteXcmOrigin = EnsureXcmOrigin<RuntimeOrigin, LocalOriginToLocation>;
	type XcmExecuteFilter = Everything;
	type XcmExecutor = XcmExecutor<XcmConfig>;
	type XcmTeleportFilter = Everything;
	type XcmReserveTransferFilter = Everything;
	type Weigher = WeightInfoBounds<
		crate::weights::xcm::AssetHubRococoXcmWeight<RuntimeCall>,
		RuntimeCall,
		MaxInstructions,
	>;
	type UniversalLocation = UniversalLocation;
	type RuntimeOrigin = RuntimeOrigin;
	type RuntimeCall = RuntimeCall;
	const VERSION_DISCOVERY_QUEUE_SIZE: u32 = 100;
	type AdvertisedXcmVersion = pallet_xcm::CurrentXcmVersion;
	type Currency = Balances;
	type CurrencyMatcher = ();
	type TrustedLockers = ();
	type SovereignAccountOf = LocationToAccountId;
	type MaxLockers = ConstU32<8>;
	type WeightInfo = crate::weights::pallet_xcm::WeightInfo<Runtime>;
	type AdminOrigin = EnsureRoot<AccountId>;
	type MaxRemoteLockConsumers = ConstU32<0>;
	type RemoteLockConsumerIdentifier = ();
}

impl cumulus_pallet_xcm::Config for Runtime {
	type RuntimeEvent = RuntimeEvent;
	type XcmExecutor = XcmExecutor<XcmConfig>;
}

pub type ForeignCreatorsSovereignAccountOf = (
	SiblingParachainConvertsVia<Sibling, AccountId>,
	AccountId32Aliases<RelayNetwork, AccountId>,
	ParentIsPreset<AccountId>,
	GlobalConsensusEthereumConvertsFor<AccountId>,
);

/// Simple conversion of `u32` into an `AssetId` for use in benchmarking.
pub struct XcmBenchmarkHelper;
#[cfg(feature = "runtime-benchmarks")]
impl pallet_assets::BenchmarkHelper<xcm::v3::Location> for XcmBenchmarkHelper {
	fn create_asset_id_parameter(id: u32) -> xcm::v3::Location {
		xcm::v3::Location::new(1, [xcm::v3::Junction::Parachain(id)])
	}
}

/// All configuration related to bridging
pub mod bridging {
	use super::*;
	use assets_common::matching;
	use sp_std::collections::btree_set::BTreeSet;

	// common/shared parameters
	parameter_types! {
		/// Base price of every byte of the Rococo -> Westend message. Can be adjusted via
		/// governance `set_storage` call.
		///
		/// Default value is our estimation of the:
		///
		/// 1) an approximate cost of XCM execution (`ExportMessage` and surroundings) at Rococo bridge hub;
		///
		/// 2) the approximate cost of Rococo -> Westend message delivery transaction on Westend Bridge Hub,
		///    converted into ROCs using 1:1 conversion rate;
		///
		/// 3) the approximate cost of Rococo -> Westend message confirmation transaction on Rococo Bridge Hub.
		pub storage XcmBridgeHubRouterBaseFee: Balance =
			bp_bridge_hub_rococo::BridgeHubRococoBaseXcmFeeInRocs::get()
				.saturating_add(bp_bridge_hub_westend::BridgeHubWestendBaseDeliveryFeeInWnds::get())
				.saturating_add(bp_bridge_hub_rococo::BridgeHubRococoBaseConfirmationFeeInRocs::get());
		/// Price of every byte of the Rococo -> Westend message. Can be adjusted via
		/// governance `set_storage` call.
		pub storage XcmBridgeHubRouterByteFee: Balance = TransactionByteFee::get();

		pub SiblingBridgeHubParaId: u32 = bp_bridge_hub_rococo::BRIDGE_HUB_ROCOCO_PARACHAIN_ID;
		pub SiblingBridgeHub: Location = Location::new(1, [Parachain(SiblingBridgeHubParaId::get())]);
		/// Router expects payment with this `AssetId`.
		/// (`AssetId` has to be aligned with `BridgeTable`)
		pub XcmBridgeHubRouterFeeAssetId: AssetId = TokenLocation::get().into();

		pub BridgeTable: sp_std::vec::Vec<NetworkExportTableItem> =
			sp_std::vec::Vec::new().into_iter()
			.chain(to_westend::BridgeTable::get())
			.collect();

		pub EthereumBridgeTable: sp_std::vec::Vec<NetworkExportTableItem> =
			sp_std::vec::Vec::new().into_iter()
			.chain(to_ethereum::BridgeTable::get())
			.collect();
	}

	pub type NetworkExportTable = xcm_builder::NetworkExportTable<BridgeTable>;

	pub type EthereumNetworkExportTable = xcm_builder::NetworkExportTable<EthereumBridgeTable>;

	pub mod to_westend {
		use super::*;

		parameter_types! {
			pub SiblingBridgeHubWithBridgeHubWestendInstance: Location = Location::new(
				1,
				[
					Parachain(SiblingBridgeHubParaId::get()),
					PalletInstance(bp_bridge_hub_rococo::WITH_BRIDGE_ROCOCO_TO_WESTEND_MESSAGES_PALLET_INDEX)
				]
			);

			pub const WestendNetwork: NetworkId = NetworkId::Westend;
			pub AssetHubWestend: Location = Location::new(2, [GlobalConsensus(WestendNetwork::get()), Parachain(bp_asset_hub_westend::ASSET_HUB_WESTEND_PARACHAIN_ID)]);
			pub WndLocation: Location = Location::new(2, [GlobalConsensus(WestendNetwork::get())]);

			pub WndFromAssetHubWestend: (AssetFilter, Location) = (
				Wild(AllOf { fun: WildFungible, id: AssetId(WndLocation::get()) }),
				AssetHubWestend::get()
			);

			/// Set up exporters configuration.
			/// `Option<Asset>` represents static "base fee" which is used for total delivery fee calculation.
			pub BridgeTable: sp_std::vec::Vec<NetworkExportTableItem> = sp_std::vec![
				NetworkExportTableItem::new(
					WestendNetwork::get(),
					Some(sp_std::vec![
						AssetHubWestend::get().interior.split_global().expect("invalid configuration for AssetHubWestend").1,
					]),
					SiblingBridgeHub::get(),
					// base delivery fee to local `BridgeHub`
					Some((
						XcmBridgeHubRouterFeeAssetId::get(),
						XcmBridgeHubRouterBaseFee::get(),
					).into())
				)
			];

			/// Universal aliases
			pub UniversalAliases: BTreeSet<(Location, Junction)> = BTreeSet::from_iter(
				sp_std::vec![
					(SiblingBridgeHubWithBridgeHubWestendInstance::get(), GlobalConsensus(WestendNetwork::get()))
				]
			);
		}

		impl Contains<(Location, Junction)> for UniversalAliases {
			fn contains(alias: &(Location, Junction)) -> bool {
				UniversalAliases::get().contains(alias)
			}
		}

		/// Trusted reserve locations filter for `xcm_executor::Config::IsReserve`.
		/// Locations from which the runtime accepts reserved assets.
		pub type IsTrustedBridgedReserveLocationForConcreteAsset =
			matching::IsTrustedBridgedReserveLocationForConcreteAsset<
				UniversalLocation,
				(
					// allow receive WND from AssetHubWestend
					xcm_builder::Case<WndFromAssetHubWestend>,
					// and nothing else
				),
			>;

		impl Contains<RuntimeCall> for ToWestendXcmRouter {
			fn contains(call: &RuntimeCall) -> bool {
				matches!(
					call,
					RuntimeCall::ToWestendXcmRouter(
						pallet_xcm_bridge_hub_router::Call::report_bridge_status { .. }
					)
				)
			}
		}
	}

	pub mod to_ethereum {
		use super::*;

		parameter_types! {
			/// User fee for ERC20 token transfer back to Ethereum.
			/// (initially was calculated by test `OutboundQueue::calculate_fees` - ETH/ROC 1/400 and fee_per_gas 20 GWEI = 2200698000000 + *25%)
			/// Needs to be more than fee calculated from DefaultFeeConfig FeeConfigRecord in snowbridge:parachain/pallets/outbound-queue/src/lib.rs
			/// Polkadot uses 10 decimals, Kusama and Rococo 12 decimals.
			pub const DefaultBridgeHubEthereumBaseFee: Balance = 2_750_872_500_000;
			pub storage BridgeHubEthereumBaseFee: Balance = DefaultBridgeHubEthereumBaseFee::get();
			pub SiblingBridgeHubWithEthereumInboundQueueInstance: Location = Location::new(
				1,
				[
					Parachain(SiblingBridgeHubParaId::get()),
					PalletInstance(INBOUND_QUEUE_PALLET_INDEX)
				]
			);

			/// Set up exporters configuration.
			/// `Option<Asset>` represents static "base fee" which is used for total delivery fee calculation.
			pub BridgeTable: sp_std::vec::Vec<NetworkExportTableItem> = sp_std::vec![
				NetworkExportTableItem::new(
					EthereumNetwork::get(),
					Some(sp_std::vec![Junctions::Here]),
					SiblingBridgeHub::get(),
					Some((
						XcmBridgeHubRouterFeeAssetId::get(),
						BridgeHubEthereumBaseFee::get(),
					).into())
				),
			];

			/// Universal aliases
			pub UniversalAliases: BTreeSet<(Location, Junction)> = BTreeSet::from_iter(
				sp_std::vec![
					(SiblingBridgeHubWithEthereumInboundQueueInstance::get(), GlobalConsensus(EthereumNetwork::get())),
				]
			);
		}

		pub type IsTrustedBridgedReserveLocationForForeignAsset =
			matching::IsForeignConcreteAsset<FromNetwork<UniversalLocation, EthereumNetwork>>;

		impl Contains<(Location, Junction)> for UniversalAliases {
			fn contains(alias: &(Location, Junction)) -> bool {
				UniversalAliases::get().contains(alias)
			}
		}
	}

	/// Benchmarks helper for bridging configuration.
	#[cfg(feature = "runtime-benchmarks")]
	pub struct BridgingBenchmarksHelper;

	#[cfg(feature = "runtime-benchmarks")]
	impl BridgingBenchmarksHelper {
		pub fn prepare_universal_alias() -> Option<(Location, Junction)> {
			let alias =
				to_westend::UniversalAliases::get()
					.into_iter()
					.find_map(|(location, junction)| {
						match to_westend::SiblingBridgeHubWithBridgeHubWestendInstance::get()
							.eq(&location)
						{
							true => Some((location, junction)),
							false => None,
						}
					});
			assert!(alias.is_some(), "we expect here BridgeHubRococo to Westend mapping at least");
			Some(alias.unwrap())
		}
	}
}<|MERGE_RESOLUTION|>--- conflicted
+++ resolved
@@ -265,7 +265,6 @@
 	}
 }
 
-<<<<<<< HEAD
 /// A call filter for the XCM Transact instruction. This is a temporary measure until we properly
 /// account for proof size weights.
 ///
@@ -484,8 +483,6 @@
 	}
 }
 
-=======
->>>>>>> 9a0049d0
 pub type Barrier = TrailingSetTopicAsId<
 	DenyThenTry<
 		DenyReserveTransferToRelayChain,
