// Copyright (C) Parity Technologies (UK) Ltd.
// This file is part of Cumulus.

// Cumulus is free software: you can redistribute it and/or modify
// it under the terms of the GNU General Public License as published by
// the Free Software Foundation, either version 3 of the License, or
// (at your option) any later version.

// Cumulus is distributed in the hope that it will be useful,
// but WITHOUT ANY WARRANTY; without even the implied warranty of
// MERCHANTABILITY or FITNESS FOR A PARTICULAR PURPOSE.  See the
// GNU General Public License for more details.

// You should have received a copy of the GNU General Public License
// along with Cumulus.  If not, see <http://www.gnu.org/licenses/>.

use super::{
	AccountId, AllPalletsWithSystem, Balances, BaseDeliveryFee, FeeAssetId, ParachainInfo,
	ParachainSystem, PolkadotXcm, Runtime, RuntimeCall, RuntimeEvent, RuntimeOrigin,
	TransactionByteFee, WeightToFee, XcmpQueue,
};
use crate::bridge_common_config::{DeliveryRewardInBalance, RequiredStakeForStakeAndSlash};
use frame_support::{
	parameter_types,
	traits::{ConstU32, Contains, Equals, Everything, Nothing},
};
use frame_system::EnsureRoot;
use pallet_xcm::XcmPassthrough;
use parachains_common::{
	impls::ToStakingPot,
	xcm_config::{ConcreteAssetFromSystem, RelayOrOtherSystemParachains},
	TREASURY_PALLET_ID,
};
use polkadot_parachain_primitives::primitives::Sibling;
use polkadot_runtime_common::xcm_sender::ExponentialPrice;
use sp_runtime::traits::AccountIdConversion;
use westend_runtime_constants::system_parachain;
use xcm::latest::prelude::*;
use xcm_builder::{
	AccountId32Aliases, AllowExplicitUnpaidExecutionFrom, AllowKnownQueryResponses,
	AllowSubscriptionsFrom, AllowTopLevelPaidExecutionFrom, CurrencyAdapter,
	DenyReserveTransferToRelayChain, DenyThenTry, EnsureXcmOrigin, IsConcrete, ParentAsSuperuser,
	ParentIsPreset, RelayChainAsNative, SiblingParachainAsNative, SiblingParachainConvertsVia,
	SignedAccountId32AsNative, SignedToAccountId32, SovereignSignedViaLocation, TakeWeightCredit,
	TrailingSetTopicAsId, UsingComponents, WeightInfoBounds, WithComputedOrigin, WithUniqueTopic,
	XcmFeeManagerFromComponents, XcmFeeToAccount,
};
use xcm_executor::{traits::WithOriginFilter, XcmExecutor};

parameter_types! {
	pub const WestendLocation: Location = Location::parent();
	pub const RelayNetwork: NetworkId = NetworkId::Westend;
	pub RelayChainOrigin: RuntimeOrigin = cumulus_pallet_xcm::Origin::Relay.into();
	pub UniversalLocation: InteriorLocation =
		[GlobalConsensus(RelayNetwork::get()), Parachain(ParachainInfo::parachain_id().into())].into();
	pub const MaxInstructions: u32 = 100;
	pub const MaxAssetsIntoHolding: u32 = 64;
	pub TreasuryAccount: AccountId = TREASURY_PALLET_ID.into_account_truncating();
	pub RelayTreasuryLocation: Location = (Parent, PalletInstance(westend_runtime_constants::TREASURY_PALLET_ID)).into();
}

/// Type for specifying how a `MultiLocation` can be converted into an `AccountId`. This is used
/// when determining ownership of accounts for asset transacting and when attempting to use XCM
/// `Transact` in order to determine the dispatch Origin.
pub type LocationToAccountId = (
	// The parent (Relay-chain) origin converts to the parent `AccountId`.
	ParentIsPreset<AccountId>,
	// Sibling parachain origins convert to AccountId via the `ParaId::into`.
	SiblingParachainConvertsVia<Sibling, AccountId>,
	// Straight up local `AccountId32` origins just alias directly to `AccountId`.
	AccountId32Aliases<RelayNetwork, AccountId>,
);

/// Means for transacting the native currency on this chain.
pub type CurrencyTransactor = CurrencyAdapter<
	// Use this currency:
	Balances,
	// Use this currency when it is a fungible asset matching the given location or name:
	IsConcrete<WestendLocation>,
	// Do a simple punn to convert an AccountId32 MultiLocation into a native chain account ID:
	LocationToAccountId,
	// Our chain's account ID type (we can't get away without mentioning it explicitly):
	AccountId,
	// We don't track any teleports of `Balances`.
	(),
>;

/// This is the type we use to convert an (incoming) XCM origin into a local `Origin` instance,
/// ready for dispatching a transaction with Xcm's `Transact`. There is an `OriginKind` which can
/// biases the kind of local `Origin` it will become.
pub type XcmOriginToTransactDispatchOrigin = (
	// Sovereign account converter; this attempts to derive an `AccountId` from the origin location
	// using `LocationToAccountId` and then turn that into the usual `Signed` origin. Useful for
	// foreign chains who want to have a local sovereign account on this chain which they control.
	SovereignSignedViaLocation<LocationToAccountId, RuntimeOrigin>,
	// Native converter for Relay-chain (Parent) location; will convert to a `Relay` origin when
	// recognized.
	RelayChainAsNative<RelayChainOrigin, RuntimeOrigin>,
	// Native converter for sibling Parachains; will convert to a `SiblingPara` origin when
	// recognized.
	SiblingParachainAsNative<cumulus_pallet_xcm::Origin, RuntimeOrigin>,
	// Superuser converter for the Relay-chain (Parent) location. This will allow it to issue a
	// transaction from the Root origin.
	ParentAsSuperuser<RuntimeOrigin>,
	// Native signed account converter; this just converts an `AccountId32` origin into a normal
	// `RuntimeOrigin::Signed` origin of the same 32-byte value.
	SignedAccountId32AsNative<RelayNetwork, RuntimeOrigin>,
	// Xcm origins can be represented natively under the Xcm pallet's Xcm origin.
	XcmPassthrough<RuntimeOrigin>,
);

pub struct ParentOrParentsPlurality;
impl Contains<Location> for ParentOrParentsPlurality {
	fn contains(location: &Location) -> bool {
		matches!(location.unpack(), (1, HERE) | (1, [Plurality { .. }]))
	}
}

pub struct ParentOrSiblings;
impl Contains<Location> for ParentOrSiblings {
	fn contains(location: &Location) -> bool {
		matches!(location.unpack(), (1, HERE) | (1, [_]))
	}
}

/// A call filter for the XCM Transact instruction. This is a temporary measure until we properly
/// account for proof size weights.
///
/// Calls that are allowed through this filter must:
/// 1. Have a fixed weight;
/// 2. Cannot lead to another call being made;
/// 3. Have a defined proof size weight, e.g. no unbounded vecs in call parameters.
pub struct SafeCallFilter;
impl Contains<RuntimeCall> for SafeCallFilter {
	fn contains(call: &RuntimeCall) -> bool {
		#[cfg(feature = "runtime-benchmarks")]
		{
			if matches!(call, RuntimeCall::System(frame_system::Call::remark_with_event { .. })) {
				return true
			}
		}

		// Allow to change dedicated storage items (called by governance-like)
		match call {
			RuntimeCall::System(frame_system::Call::set_storage { items })
				if items.iter().all(|(k, _)| {
					k.eq(&DeliveryRewardInBalance::key()) |
						k.eq(&RequiredStakeForStakeAndSlash::key())
				}) =>
				return true,
			_ => (),
		};

		matches!(
			call,
			RuntimeCall::PolkadotXcm(pallet_xcm::Call::force_xcm_version { .. }) |
				RuntimeCall::System(
					frame_system::Call::set_heap_pages { .. } |
						frame_system::Call::set_code { .. } |
						frame_system::Call::set_code_without_checks { .. } |
						frame_system::Call::kill_prefix { .. },
				) | RuntimeCall::ParachainSystem(..) |
				RuntimeCall::Timestamp(..) |
				RuntimeCall::Balances(..) |
				RuntimeCall::CollatorSelection(
					pallet_collator_selection::Call::set_desired_candidates { .. } |
						pallet_collator_selection::Call::set_candidacy_bond { .. } |
						pallet_collator_selection::Call::register_as_candidate { .. } |
						pallet_collator_selection::Call::leave_intent { .. } |
						pallet_collator_selection::Call::set_invulnerables { .. } |
						pallet_collator_selection::Call::add_invulnerable { .. } |
						pallet_collator_selection::Call::remove_invulnerable { .. },
				) | RuntimeCall::Session(pallet_session::Call::purge_keys { .. }) |
				RuntimeCall::XcmpQueue(..) |
				RuntimeCall::MessageQueue(..) |
				RuntimeCall::BridgeRococoGrandpa(pallet_bridge_grandpa::Call::<
					Runtime,
					crate::bridge_to_rococo_config::BridgeGrandpaRococoInstance,
				>::initialize { .. })
		)
	}
}

pub type Barrier = TrailingSetTopicAsId<
	DenyThenTry<
		DenyReserveTransferToRelayChain,
		(
			// Allow local users to buy weight credit.
			TakeWeightCredit,
			// Expected responses are OK.
			AllowKnownQueryResponses<PolkadotXcm>,
			WithComputedOrigin<
				(
					// If the message is one that immediately attempts to pay for execution, then
					// allow it.
					AllowTopLevelPaidExecutionFrom<Everything>,
					// Parent, its pluralities (i.e. governance bodies) and relay treasury pallet
					// get free execution.
					AllowExplicitUnpaidExecutionFrom<(
						ParentOrParentsPlurality,
						Equals<RelayTreasuryLocation>,
					)>,
					// Subscriptions for version tracking are OK.
					AllowSubscriptionsFrom<ParentOrSiblings>,
				),
				UniversalLocation,
				ConstU32<8>,
			>,
		),
	>,
>;

pub struct SystemParachains;
impl Contains<Location> for SystemParachains {
	fn contains(location: &Location) -> bool {
		use system_parachain::{ASSET_HUB_ID, BRIDGE_HUB_ID, COLLECTIVES_ID};

		matches!(
			location.unpack(),
			(1, [Parachain(ASSET_HUB_ID | BRIDGE_HUB_ID | COLLECTIVES_ID)])
		)
	}
}

/// Locations that will not be charged fees in the executor,
/// either execution or delivery.
/// We only waive fees for system functions, which these locations represent.
pub type WaivedLocations =
	(RelayOrOtherSystemParachains<SystemParachains, Runtime>, Equals<RelayTreasuryLocation>);

/// Cases where a remote origin is accepted as trusted Teleporter for a given asset:
/// - NativeToken with the parent Relay Chain and sibling parachains.
pub type TrustedTeleporters = ConcreteAssetFromSystem<WestendLocation>;

pub struct XcmConfig;
impl xcm_executor::Config for XcmConfig {
	type RuntimeCall = RuntimeCall;
	type XcmSender = XcmRouter;
	type AssetTransactor = CurrencyTransactor;
	type OriginConverter = XcmOriginToTransactDispatchOrigin;
	// BridgeHub does not recognize a reserve location for any asset. Users must teleport Native
	// token where allowed (e.g. with the Relay Chain).
	type IsReserve = ();
	type IsTeleporter = TrustedTeleporters;
	type UniversalLocation = UniversalLocation;
	type Barrier = Barrier;
	type Weigher = WeightInfoBounds<
		crate::weights::xcm::BridgeHubWestendXcmWeight<RuntimeCall>,
		RuntimeCall,
		MaxInstructions,
	>;
	type Trader =
		UsingComponents<WeightToFee, WestendLocation, AccountId, Balances, ToStakingPot<Runtime>>;
	type ResponseHandler = PolkadotXcm;
	type AssetTrap = PolkadotXcm;
	type AssetLocker = ();
	type AssetExchanger = ();
	type AssetClaims = PolkadotXcm;
	type SubscriptionService = PolkadotXcm;
	type PalletInstancesInfo = AllPalletsWithSystem;
	type MaxAssetsIntoHolding = MaxAssetsIntoHolding;
	type FeeManager = XcmFeeManagerFromComponents<
		WaivedLocations,
		XcmFeeToAccount<Self::AssetTransactor, AccountId, TreasuryAccount>,
	>;
	type MessageExporter = (crate::bridge_to_rococo_config::ToBridgeHubRococoHaulBlobExporter,);
	type UniversalAliases = Nothing;
	type CallDispatcher = WithOriginFilter<SafeCallFilter>;
	type SafeCallFilter = SafeCallFilter;
	type Aliasers = Nothing;
}

pub type PriceForParentDelivery =
	ExponentialPrice<FeeAssetId, BaseDeliveryFee, TransactionByteFee, ParachainSystem>;

/// Converts a local signed origin into an XCM location.
/// Forms the basis for local origins sending/executing XCMs.
pub type LocalOriginToLocation = SignedToAccountId32<RuntimeOrigin, AccountId, RelayNetwork>;

/// The means for routing XCM messages which are not for local execution into the right message
/// queues.
pub type XcmRouter = WithUniqueTopic<(
	// Two routers - use UMP to communicate with the relay chain:
	cumulus_primitives_utility::ParentAsUmp<ParachainSystem, PolkadotXcm, PriceForParentDelivery>,
	// ..and XCMP to communicate with the sibling chains.
	XcmpQueue,
)>;

<<<<<<< HEAD
#[cfg(feature = "runtime-benchmarks")]
parameter_types! {
	pub ReachableDest: Option<Location> = Some(Parent.into());
}

=======
>>>>>>> 689b9d91
impl pallet_xcm::Config for Runtime {
	type RuntimeEvent = RuntimeEvent;
	type XcmRouter = XcmRouter;
	// We want to disallow users sending (arbitrary) XCMs from this chain.
	type SendXcmOrigin = EnsureXcmOrigin<RuntimeOrigin, ()>;
	// We support local origins dispatching XCM executions in principle...
	type ExecuteXcmOrigin = EnsureXcmOrigin<RuntimeOrigin, LocalOriginToLocation>;
	type XcmExecuteFilter = Nothing;
	type XcmExecutor = XcmExecutor<XcmConfig>;
	type XcmTeleportFilter = Everything;
	type XcmReserveTransferFilter = Nothing; // This parachain is not meant as a reserve location.
	type Weigher = WeightInfoBounds<
		crate::weights::xcm::BridgeHubWestendXcmWeight<RuntimeCall>,
		RuntimeCall,
		MaxInstructions,
	>;
	type UniversalLocation = UniversalLocation;
	type RuntimeOrigin = RuntimeOrigin;
	type RuntimeCall = RuntimeCall;
	const VERSION_DISCOVERY_QUEUE_SIZE: u32 = 100;
	type AdvertisedXcmVersion = pallet_xcm::CurrentXcmVersion;
	type Currency = Balances;
	type CurrencyMatcher = ();
	type TrustedLockers = ();
	type SovereignAccountOf = LocationToAccountId;
	type MaxLockers = ConstU32<8>;
	type WeightInfo = crate::weights::pallet_xcm::WeightInfo<Runtime>;
	type AdminOrigin = EnsureRoot<AccountId>;
	type MaxRemoteLockConsumers = ConstU32<0>;
	type RemoteLockConsumerIdentifier = ();
}

impl cumulus_pallet_xcm::Config for Runtime {
	type RuntimeEvent = RuntimeEvent;
	type XcmExecutor = XcmExecutor<XcmConfig>;
}<|MERGE_RESOLUTION|>--- conflicted
+++ resolved
@@ -286,14 +286,6 @@
 	XcmpQueue,
 )>;
 
-<<<<<<< HEAD
-#[cfg(feature = "runtime-benchmarks")]
-parameter_types! {
-	pub ReachableDest: Option<Location> = Some(Parent.into());
-}
-
-=======
->>>>>>> 689b9d91
 impl pallet_xcm::Config for Runtime {
 	type RuntimeEvent = RuntimeEvent;
 	type XcmRouter = XcmRouter;
