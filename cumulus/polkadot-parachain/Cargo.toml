[package]
name = "polkadot-parachain-bin"
version = "4.0.0"
authors.workspace = true
build = "build.rs"
edition.workspace = true
description = "Runs a polkadot parachain node which could be a collator."
license = "Apache-2.0"

[lints]
workspace = true

[[bin]]
name = "polkadot-parachain"
path = "src/main.rs"

[dependencies]
async-trait = { workspace = true }
clap = { features = ["derive"], workspace = true }
codec = { workspace = true, default-features = true }
color-print = { workspace = true }
futures = { workspace = true }
hex-literal = { workspace = true, default-features = true }
log = { workspace = true, default-features = true }
serde = { features = ["derive"], workspace = true, default-features = true }
serde_json = { workspace = true, default-features = true }
docify = { workspace = true }

# Local
<<<<<<< HEAD
rococo-parachain-runtime = { path = "../parachains/runtimes/testing/rococo-parachain" }
shell-runtime = { path = "../parachains/runtimes/starters/shell" }
glutton-westend-runtime = { path = "../parachains/runtimes/glutton/glutton-westend" }
seedling-runtime = { path = "../parachains/runtimes/starters/seedling" }
asset-hub-rococo-runtime = { path = "../parachains/runtimes/assets/asset-hub-rococo" }
asset-hub-westend-runtime = { path = "../parachains/runtimes/assets/asset-hub-westend" }
collectives-westend-runtime = { path = "../parachains/runtimes/collectives/collectives-westend" }
contracts-rococo-runtime = { path = "../parachains/runtimes/contracts/contracts-rococo" }
bridge-hub-rococo-runtime = { path = "../parachains/runtimes/bridge-hubs/bridge-hub-rococo" }
coretime-rococo-runtime = { path = "../parachains/runtimes/coretime/coretime-rococo" }
coretime-westend-runtime = { path = "../parachains/runtimes/coretime/coretime-westend" }
bridge-hub-westend-runtime = { path = "../parachains/runtimes/bridge-hubs/bridge-hub-westend" }
penpal-runtime = { path = "../parachains/runtimes/testing/penpal" }
staking-rococo-runtime = { path = "../parachains/runtimes/staking/staking-rococo" }
jsonrpsee = { version = "0.22", features = ["server"] }
people-rococo-runtime = { path = "../parachains/runtimes/people/people-rococo" }
people-westend-runtime = { path = "../parachains/runtimes/people/people-westend" }
parachains-common = { path = "../parachains/common" }
testnet-parachains-constants = { path = "../parachains/runtimes/constants", default-features = false, features = [
=======
rococo-parachain-runtime = { workspace = true }
shell-runtime = { workspace = true }
glutton-westend-runtime = { workspace = true }
seedling-runtime = { workspace = true }
asset-hub-rococo-runtime = { workspace = true, default-features = true }
asset-hub-westend-runtime = { workspace = true }
collectives-westend-runtime = { workspace = true }
contracts-rococo-runtime = { workspace = true }
bridge-hub-rococo-runtime = { workspace = true, default-features = true }
coretime-rococo-runtime = { workspace = true }
coretime-westend-runtime = { workspace = true }
bridge-hub-westend-runtime = { workspace = true, default-features = true }
penpal-runtime = { workspace = true }
jsonrpsee = { features = ["server"], workspace = true }
people-rococo-runtime = { workspace = true }
people-westend-runtime = { workspace = true }
parachains-common = { workspace = true, default-features = true }
testnet-parachains-constants = { features = [
>>>>>>> 6619277b
	"rococo",
	"westend",
], workspace = true }

# Substrate
<<<<<<< HEAD
frame-benchmarking = { path = "../../substrate/frame/benchmarking" }
frame-benchmarking-cli = { path = "../../substrate/utils/frame/benchmarking-cli" }
sp-runtime = { path = "../../substrate/primitives/runtime", default-features = false }
sp-io = { path = "../../substrate/primitives/io" }
sp-core = { path = "../../substrate/primitives/core" }
sp-session = { path = "../../substrate/primitives/session" }
frame-try-runtime = { path = "../../substrate/frame/try-runtime", optional = true }
sc-consensus = { path = "../../substrate/client/consensus/common" }
sp-tracing = { path = "../../substrate/primitives/tracing" }
frame-support = { path = "../../substrate/frame/support" }
sc-cli = { path = "../../substrate/client/cli" }
sc-client-api = { path = "../../substrate/client/api" }
sc-executor = { path = "../../substrate/client/executor" }
sc-service = { path = "../../substrate/client/service" }
sc-telemetry = { path = "../../substrate/client/telemetry" }
sc-transaction-pool = { path = "../../substrate/client/transaction-pool" }
sp-transaction-pool = { path = "../../substrate/primitives/transaction-pool" }
sc-network = { path = "../../substrate/client/network" }
sc-network-sync = { path = "../../substrate/client/network/sync" }
sc-basic-authorship = { path = "../../substrate/client/basic-authorship" }
sp-timestamp = { path = "../../substrate/primitives/timestamp" }
sp-blockchain = { path = "../../substrate/primitives/blockchain" }
sp-genesis-builder = { path = "../../substrate/primitives/genesis-builder", default-features = false }
sp-block-builder = { path = "../../substrate/primitives/block-builder" }
sp-keystore = { path = "../../substrate/primitives/keystore" }
sc-chain-spec = { path = "../../substrate/client/chain-spec" }
sc-rpc = { path = "../../substrate/client/rpc" }
sp-version = { path = "../../substrate/primitives/version" }
sc-tracing = { path = "../../substrate/client/tracing" }
sp-offchain = { path = "../../substrate/primitives/offchain" }
sc-offchain = { path = "../../substrate/client/offchain" }
frame-system-rpc-runtime-api = { path = "../../substrate/frame/system/rpc/runtime-api" }
pallet-transaction-payment = { path = "../../substrate/frame/transaction-payment" }
pallet-transaction-payment-rpc-runtime-api = { path = "../../substrate/frame/transaction-payment/rpc/runtime-api" }
sp-std = { path = "../../substrate/primitives/std" }
sp-inherents = { path = "../../substrate/primitives/inherents" }
sp-api = { path = "../../substrate/primitives/api" }
sp-consensus-aura = { path = "../../substrate/primitives/consensus/aura" }
sc-sysinfo = { path = "../../substrate/client/sysinfo" }
substrate-prometheus-endpoint = { path = "../../substrate/utils/prometheus" }
sc-transaction-pool-api = { path = "../../substrate/client/transaction-pool/api" }
frame-rpc-system = { package = "substrate-frame-rpc-system", path = "../../substrate/utils/frame/rpc/system" }
pallet-transaction-payment-rpc = { path = "../../substrate/frame/transaction-payment/rpc" }
substrate-state-trie-migration-rpc = { path = "../../substrate/utils/frame/rpc/state-trie-migration-rpc" }
pallet-staking = { path = "../../substrate/frame/staking" }
=======
frame-benchmarking = { workspace = true, default-features = true }
frame-benchmarking-cli = { workspace = true, default-features = true }
sp-runtime = { workspace = true }
sp-io = { workspace = true, default-features = true }
sp-core = { workspace = true, default-features = true }
sp-session = { workspace = true, default-features = true }
frame-try-runtime = { optional = true, workspace = true, default-features = true }
sc-consensus = { workspace = true, default-features = true }
sp-tracing = { workspace = true, default-features = true }
frame-support = { workspace = true, default-features = true }
sc-cli = { workspace = true, default-features = true }
sc-client-api = { workspace = true, default-features = true }
sc-executor = { workspace = true, default-features = true }
sc-service = { workspace = true, default-features = true }
sc-telemetry = { workspace = true, default-features = true }
sc-transaction-pool = { workspace = true, default-features = true }
sp-transaction-pool = { workspace = true, default-features = true }
sc-network = { workspace = true, default-features = true }
sc-network-sync = { workspace = true, default-features = true }
sc-basic-authorship = { workspace = true, default-features = true }
sp-timestamp = { workspace = true, default-features = true }
sp-blockchain = { workspace = true, default-features = true }
sp-genesis-builder = { workspace = true }
sp-block-builder = { workspace = true, default-features = true }
sp-keystore = { workspace = true, default-features = true }
sc-chain-spec = { workspace = true, default-features = true }
sc-rpc = { workspace = true, default-features = true }
sp-version = { workspace = true, default-features = true }
sc-tracing = { workspace = true, default-features = true }
sp-offchain = { workspace = true, default-features = true }
frame-system-rpc-runtime-api = { workspace = true, default-features = true }
pallet-transaction-payment = { workspace = true, default-features = true }
pallet-transaction-payment-rpc-runtime-api = { workspace = true, default-features = true }
sp-std = { workspace = true, default-features = true }
sp-inherents = { workspace = true, default-features = true }
sp-api = { workspace = true, default-features = true }
sp-consensus-aura = { workspace = true, default-features = true }
sc-sysinfo = { workspace = true, default-features = true }
prometheus-endpoint = { workspace = true, default-features = true }
sc-transaction-pool-api = { workspace = true, default-features = true }
substrate-frame-rpc-system = { workspace = true, default-features = true }
pallet-transaction-payment-rpc = { workspace = true, default-features = true }
substrate-state-trie-migration-rpc = { workspace = true, default-features = true }
>>>>>>> 6619277b

# Polkadot
# Use rococo-native as this is currently the default "local" relay chain
polkadot-cli = { features = ["rococo-native", "westend-native"], workspace = true, default-features = true }
polkadot-primitives = { workspace = true, default-features = true }
polkadot-service = { workspace = true, default-features = true }
xcm = { workspace = true, default-features = true }

# Cumulus
cumulus-client-cli = { workspace = true, default-features = true }
cumulus-client-collator = { workspace = true, default-features = true }
cumulus-client-consensus-aura = { workspace = true, default-features = true }
cumulus-client-consensus-relay-chain = { workspace = true, default-features = true }
cumulus-client-consensus-common = { workspace = true, default-features = true }
cumulus-client-consensus-proposer = { workspace = true, default-features = true }
cumulus-client-parachain-inherent = { workspace = true, default-features = true }
cumulus-client-service = { workspace = true, default-features = true }
cumulus-primitives-aura = { workspace = true, default-features = true }
cumulus-primitives-core = { workspace = true, default-features = true }
cumulus-relay-chain-interface = { workspace = true, default-features = true }

[build-dependencies]
substrate-build-script-utils = { workspace = true, default-features = true }

[dev-dependencies]
assert_cmd = { workspace = true }
nix = { features = ["signal"], workspace = true }
tempfile = { workspace = true }
tokio = { version = "1.32.0", features = ["macros", "parking_lot", "time"] }
wait-timeout = { workspace = true }

[features]
default = []
runtime-benchmarks = [
	"asset-hub-rococo-runtime/runtime-benchmarks",
	"asset-hub-westend-runtime/runtime-benchmarks",
	"bridge-hub-rococo-runtime/runtime-benchmarks",
	"bridge-hub-westend-runtime/runtime-benchmarks",
	"collectives-westend-runtime/runtime-benchmarks",
	"contracts-rococo-runtime/runtime-benchmarks",
	"coretime-rococo-runtime/runtime-benchmarks",
	"coretime-westend-runtime/runtime-benchmarks",
	"cumulus-primitives-core/runtime-benchmarks",
	"frame-benchmarking-cli/runtime-benchmarks",
	"frame-benchmarking/runtime-benchmarks",
	"frame-support/runtime-benchmarks",
	"glutton-westend-runtime/runtime-benchmarks",
	"parachains-common/runtime-benchmarks",
	"penpal-runtime/runtime-benchmarks",
	"staking-rococo-runtime/runtime-benchmarks",
	"people-rococo-runtime/runtime-benchmarks",
	"people-westend-runtime/runtime-benchmarks",
	"polkadot-cli/runtime-benchmarks",
	"polkadot-primitives/runtime-benchmarks",
	"polkadot-service/runtime-benchmarks",
	"rococo-parachain-runtime/runtime-benchmarks",
	"sc-service/runtime-benchmarks",
	"sp-runtime/runtime-benchmarks",
]
try-runtime = [
	"asset-hub-rococo-runtime/try-runtime",
	"asset-hub-westend-runtime/try-runtime",
	"bridge-hub-rococo-runtime/try-runtime",
	"bridge-hub-westend-runtime/try-runtime",
	"collectives-westend-runtime/try-runtime",
	"contracts-rococo-runtime/try-runtime",
	"coretime-rococo-runtime/try-runtime",
	"coretime-westend-runtime/try-runtime",
	"frame-support/try-runtime",
	"frame-try-runtime/try-runtime",
	"glutton-westend-runtime/try-runtime",
	"pallet-transaction-payment/try-runtime",
	"pallet-staking/try-runtime",
	"penpal-runtime/try-runtime",
	"staking-rococo-runtime/try-runtime",
	"people-rococo-runtime/try-runtime",
	"people-westend-runtime/try-runtime",
	"polkadot-cli/try-runtime",
	"polkadot-service/try-runtime",
	"shell-runtime/try-runtime",
	"sp-runtime/try-runtime",
]
fast-runtime = [
	"bridge-hub-rococo-runtime/fast-runtime",
	"coretime-rococo-runtime/fast-runtime",
	"coretime-westend-runtime/fast-runtime",
]<|MERGE_RESOLUTION|>--- conflicted
+++ resolved
@@ -27,27 +27,6 @@
 docify = { workspace = true }
 
 # Local
-<<<<<<< HEAD
-rococo-parachain-runtime = { path = "../parachains/runtimes/testing/rococo-parachain" }
-shell-runtime = { path = "../parachains/runtimes/starters/shell" }
-glutton-westend-runtime = { path = "../parachains/runtimes/glutton/glutton-westend" }
-seedling-runtime = { path = "../parachains/runtimes/starters/seedling" }
-asset-hub-rococo-runtime = { path = "../parachains/runtimes/assets/asset-hub-rococo" }
-asset-hub-westend-runtime = { path = "../parachains/runtimes/assets/asset-hub-westend" }
-collectives-westend-runtime = { path = "../parachains/runtimes/collectives/collectives-westend" }
-contracts-rococo-runtime = { path = "../parachains/runtimes/contracts/contracts-rococo" }
-bridge-hub-rococo-runtime = { path = "../parachains/runtimes/bridge-hubs/bridge-hub-rococo" }
-coretime-rococo-runtime = { path = "../parachains/runtimes/coretime/coretime-rococo" }
-coretime-westend-runtime = { path = "../parachains/runtimes/coretime/coretime-westend" }
-bridge-hub-westend-runtime = { path = "../parachains/runtimes/bridge-hubs/bridge-hub-westend" }
-penpal-runtime = { path = "../parachains/runtimes/testing/penpal" }
-staking-rococo-runtime = { path = "../parachains/runtimes/staking/staking-rococo" }
-jsonrpsee = { version = "0.22", features = ["server"] }
-people-rococo-runtime = { path = "../parachains/runtimes/people/people-rococo" }
-people-westend-runtime = { path = "../parachains/runtimes/people/people-westend" }
-parachains-common = { path = "../parachains/common" }
-testnet-parachains-constants = { path = "../parachains/runtimes/constants", default-features = false, features = [
-=======
 rococo-parachain-runtime = { workspace = true }
 shell-runtime = { workspace = true }
 glutton-westend-runtime = { workspace = true }
@@ -61,64 +40,17 @@
 coretime-westend-runtime = { workspace = true }
 bridge-hub-westend-runtime = { workspace = true, default-features = true }
 penpal-runtime = { workspace = true }
+staking-rococo-runtime = { workspace = true }
 jsonrpsee = { features = ["server"], workspace = true }
 people-rococo-runtime = { workspace = true }
 people-westend-runtime = { workspace = true }
 parachains-common = { workspace = true, default-features = true }
 testnet-parachains-constants = { features = [
->>>>>>> 6619277b
 	"rococo",
 	"westend",
 ], workspace = true }
 
 # Substrate
-<<<<<<< HEAD
-frame-benchmarking = { path = "../../substrate/frame/benchmarking" }
-frame-benchmarking-cli = { path = "../../substrate/utils/frame/benchmarking-cli" }
-sp-runtime = { path = "../../substrate/primitives/runtime", default-features = false }
-sp-io = { path = "../../substrate/primitives/io" }
-sp-core = { path = "../../substrate/primitives/core" }
-sp-session = { path = "../../substrate/primitives/session" }
-frame-try-runtime = { path = "../../substrate/frame/try-runtime", optional = true }
-sc-consensus = { path = "../../substrate/client/consensus/common" }
-sp-tracing = { path = "../../substrate/primitives/tracing" }
-frame-support = { path = "../../substrate/frame/support" }
-sc-cli = { path = "../../substrate/client/cli" }
-sc-client-api = { path = "../../substrate/client/api" }
-sc-executor = { path = "../../substrate/client/executor" }
-sc-service = { path = "../../substrate/client/service" }
-sc-telemetry = { path = "../../substrate/client/telemetry" }
-sc-transaction-pool = { path = "../../substrate/client/transaction-pool" }
-sp-transaction-pool = { path = "../../substrate/primitives/transaction-pool" }
-sc-network = { path = "../../substrate/client/network" }
-sc-network-sync = { path = "../../substrate/client/network/sync" }
-sc-basic-authorship = { path = "../../substrate/client/basic-authorship" }
-sp-timestamp = { path = "../../substrate/primitives/timestamp" }
-sp-blockchain = { path = "../../substrate/primitives/blockchain" }
-sp-genesis-builder = { path = "../../substrate/primitives/genesis-builder", default-features = false }
-sp-block-builder = { path = "../../substrate/primitives/block-builder" }
-sp-keystore = { path = "../../substrate/primitives/keystore" }
-sc-chain-spec = { path = "../../substrate/client/chain-spec" }
-sc-rpc = { path = "../../substrate/client/rpc" }
-sp-version = { path = "../../substrate/primitives/version" }
-sc-tracing = { path = "../../substrate/client/tracing" }
-sp-offchain = { path = "../../substrate/primitives/offchain" }
-sc-offchain = { path = "../../substrate/client/offchain" }
-frame-system-rpc-runtime-api = { path = "../../substrate/frame/system/rpc/runtime-api" }
-pallet-transaction-payment = { path = "../../substrate/frame/transaction-payment" }
-pallet-transaction-payment-rpc-runtime-api = { path = "../../substrate/frame/transaction-payment/rpc/runtime-api" }
-sp-std = { path = "../../substrate/primitives/std" }
-sp-inherents = { path = "../../substrate/primitives/inherents" }
-sp-api = { path = "../../substrate/primitives/api" }
-sp-consensus-aura = { path = "../../substrate/primitives/consensus/aura" }
-sc-sysinfo = { path = "../../substrate/client/sysinfo" }
-substrate-prometheus-endpoint = { path = "../../substrate/utils/prometheus" }
-sc-transaction-pool-api = { path = "../../substrate/client/transaction-pool/api" }
-frame-rpc-system = { package = "substrate-frame-rpc-system", path = "../../substrate/utils/frame/rpc/system" }
-pallet-transaction-payment-rpc = { path = "../../substrate/frame/transaction-payment/rpc" }
-substrate-state-trie-migration-rpc = { path = "../../substrate/utils/frame/rpc/state-trie-migration-rpc" }
-pallet-staking = { path = "../../substrate/frame/staking" }
-=======
 frame-benchmarking = { workspace = true, default-features = true }
 frame-benchmarking-cli = { workspace = true, default-features = true }
 sp-runtime = { workspace = true }
@@ -162,7 +94,7 @@
 substrate-frame-rpc-system = { workspace = true, default-features = true }
 pallet-transaction-payment-rpc = { workspace = true, default-features = true }
 substrate-state-trie-migration-rpc = { workspace = true, default-features = true }
->>>>>>> 6619277b
+pallet-staking = { workspace = true, default-features = true }
 
 # Polkadot
 # Use rococo-native as this is currently the default "local" relay chain
