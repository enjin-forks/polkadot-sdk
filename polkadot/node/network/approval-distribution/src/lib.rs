// Copyright (C) Parity Technologies (UK) Ltd.
// This file is part of Polkadot.

// Polkadot is free software: you can redistribute it and/or modify
// it under the terms of the GNU General Public License as published by
// the Free Software Foundation, either version 3 of the License, or
// (at your option) any later version.

// Polkadot is distributed in the hope that it will be useful,
// but WITHOUT ANY WARRANTY; without even the implied warranty of
// MERCHANTABILITY or FITNESS FOR A PARTICULAR PURPOSE.  See the
// GNU General Public License for more details.

// You should have received a copy of the GNU General Public License
// along with Polkadot.  If not, see <http://www.gnu.org/licenses/>.

//! [`ApprovalDistribution`] implementation.
//!
//! <https://w3f.github.io/parachain-implementers-guide/node/approval/approval-distribution.html>

#![warn(missing_docs)]

use self::metrics::Metrics;
use futures::{channel::oneshot, select, FutureExt as _};
use itertools::Itertools;
use net_protocol::peer_set::{ProtocolVersion, ValidationVersion};
use polkadot_node_jaeger as jaeger;
use polkadot_node_network_protocol::{
	self as net_protocol, filter_by_peer_version,
	grid_topology::{RandomRouting, RequiredRouting, SessionGridTopologies, SessionGridTopology},
<<<<<<< HEAD
	peer_set::MAX_NOTIFICATION_SIZE,
	v1 as protocol_v1, vstaging as protocol_vstaging, PeerId, UnifiedReputationChange as Rep,
	Versioned, View,
=======
	peer_set::{ValidationVersion, MAX_NOTIFICATION_SIZE},
	v1 as protocol_v1, v2 as protocol_v2, PeerId, UnifiedReputationChange as Rep, Versioned,
	VersionedValidationProtocol, View,
>>>>>>> bf90cb0b
};
use polkadot_node_primitives::approval::{
	v1::{
		AssignmentCertKind, BlockApprovalMeta, IndirectAssignmentCert, IndirectSignedApprovalVote,
	},
	v2::{AsBitIndex, AssignmentCertKindV2, CandidateBitfield, IndirectAssignmentCertV2},
};
use polkadot_node_subsystem::{
	messages::{
		ApprovalCheckResult, ApprovalDistributionMessage, ApprovalVotingMessage,
		AssignmentCheckResult, NetworkBridgeEvent, NetworkBridgeTxMessage,
	},
	overseer, FromOrchestra, OverseerSignal, SpawnedSubsystem, SubsystemError,
};
use polkadot_node_subsystem_util::reputation::{ReputationAggregator, REPUTATION_CHANGE_INTERVAL};
use polkadot_primitives::{
	BlockNumber, CandidateIndex, Hash, SessionIndex, ValidatorIndex, ValidatorSignature,
};
use rand::{CryptoRng, Rng, SeedableRng};
use std::{
	collections::{hash_map, BTreeMap, HashMap, HashSet, VecDeque},
	time::Duration,
};

mod metrics;

#[cfg(test)]
mod tests;

const LOG_TARGET: &str = "parachain::approval-distribution";

const COST_UNEXPECTED_MESSAGE: Rep =
	Rep::CostMinor("Peer sent an out-of-view assignment or approval");
const COST_DUPLICATE_MESSAGE: Rep = Rep::CostMinorRepeated("Peer sent identical messages");
const COST_ASSIGNMENT_TOO_FAR_IN_THE_FUTURE: Rep =
	Rep::CostMinor("The vote was valid but too far in the future");
const COST_INVALID_MESSAGE: Rep = Rep::CostMajor("The vote was bad");
const COST_OVERSIZED_BITFIELD: Rep = Rep::CostMajor("Oversized certificate or candidate bitfield");

const BENEFIT_VALID_MESSAGE: Rep = Rep::BenefitMinor("Peer sent a valid message");
const BENEFIT_VALID_MESSAGE_FIRST: Rep =
	Rep::BenefitMinorFirst("Valid message with new information");

// Maximum valid size for the `CandidateBitfield` in the assignment messages.
const MAX_BITFIELD_SIZE: usize = 500;

/// The Approval Distribution subsystem.
pub struct ApprovalDistribution {
	metrics: Metrics,
}

/// Contains recently finalized
/// or those pruned due to finalization.
#[derive(Default)]
struct RecentlyOutdated {
	buf: VecDeque<Hash>,
}

impl RecentlyOutdated {
	fn note_outdated(&mut self, hash: Hash) {
		const MAX_BUF_LEN: usize = 20;

		self.buf.push_back(hash);

		while self.buf.len() > MAX_BUF_LEN {
			let _ = self.buf.pop_front();
		}
	}

	fn is_recent_outdated(&self, hash: &Hash) -> bool {
		self.buf.contains(hash)
	}
}

// Contains topology routing information for assignments and approvals.
struct ApprovalRouting {
	required_routing: RequiredRouting,
	local: bool,
	random_routing: RandomRouting,
}

// This struct is responsible for tracking the full state of an assignment and grid routing
// information.
struct ApprovalEntry {
	// The assignment certificate.
	assignment: IndirectAssignmentCertV2,
	// The candidates claimed by the certificate. A mapping between bit index and candidate index.
	candidates: CandidateBitfield,
	// The approval signatures for each `CandidateIndex` claimed by the assignment certificate.
	approvals: HashMap<CandidateIndex, IndirectSignedApprovalVote>,
	// The validator index of the assignment signer.
	validator_index: ValidatorIndex,
	// Information required for gossiping to other peers using the grid topology.
	routing_info: ApprovalRouting,
}

#[derive(Debug)]
enum ApprovalEntryError {
	InvalidValidatorIndex,
	CandidateIndexOutOfBounds,
	InvalidCandidateIndex,
	DuplicateApproval,
}

impl ApprovalEntry {
	pub fn new(
		assignment: IndirectAssignmentCertV2,
		candidates: CandidateBitfield,
		routing_info: ApprovalRouting,
	) -> ApprovalEntry {
		Self {
			validator_index: assignment.validator,
			assignment,
			approvals: HashMap::with_capacity(candidates.len()),
			candidates,
			routing_info,
		}
	}

	// Create a `MessageSubject` to reference the assignment.
	pub fn create_assignment_knowledge(&self, block_hash: Hash) -> (MessageSubject, MessageKind) {
		(
			MessageSubject(block_hash, self.candidates.clone(), self.validator_index),
			MessageKind::Assignment,
		)
	}

	// Create a `MessageSubject` to reference the approval.
	pub fn create_approval_knowledge(
		&self,
		block_hash: Hash,
		candidate_index: CandidateIndex,
	) -> (MessageSubject, MessageKind) {
		(
			MessageSubject(block_hash, candidate_index.into(), self.validator_index),
			MessageKind::Approval,
		)
	}

	// Updates routing information and returns the previous information if any.
	pub fn routing_info_mut(&mut self) -> &mut ApprovalRouting {
		&mut self.routing_info
	}

	// Get the routing information.
	pub fn routing_info(&self) -> &ApprovalRouting {
		&self.routing_info
	}

	// Update routing information.
	pub fn update_required_routing(&mut self, required_routing: RequiredRouting) {
		self.routing_info.required_routing = required_routing;
	}

	// Records a new approval. Returns false if the claimed candidate is not found or we already
	// have received the approval.
	pub fn note_approval(
		&mut self,
		approval: IndirectSignedApprovalVote,
	) -> Result<(), ApprovalEntryError> {
		// First do some sanity checks:
		// - check validator index matches
		// - check claimed candidate
		// - check for duplicate approval
		if self.validator_index != approval.validator {
			return Err(ApprovalEntryError::InvalidValidatorIndex)
		}

		if self.candidates.len() <= approval.candidate_index as usize {
			return Err(ApprovalEntryError::CandidateIndexOutOfBounds)
		}

		if !self.candidates.bit_at(approval.candidate_index.as_bit_index()) {
			return Err(ApprovalEntryError::InvalidCandidateIndex)
		}

		if self.approvals.contains_key(&approval.candidate_index) {
			return Err(ApprovalEntryError::DuplicateApproval)
		}

		self.approvals.insert(approval.candidate_index, approval);
		Ok(())
	}

	// Get the assignment certiticate and claimed candidates.
	pub fn assignment(&self) -> (IndirectAssignmentCertV2, CandidateBitfield) {
		(self.assignment.clone(), self.candidates.clone())
	}

	// Get all approvals for all candidates claimed by the assignment.
	pub fn approvals(&self) -> Vec<IndirectSignedApprovalVote> {
		self.approvals.values().cloned().collect::<Vec<_>>()
	}

	// Get the approval for a specific candidate index.
	pub fn approval(&self, candidate_index: CandidateIndex) -> Option<IndirectSignedApprovalVote> {
		self.approvals.get(&candidate_index).cloned()
	}

	// Get validator index.
	pub fn validator_index(&self) -> ValidatorIndex {
		self.validator_index
	}
}

// We keep track of each peer view and protocol version using this struct.
struct PeerEntry {
	pub view: View,
	pub version: ProtocolVersion,
}

// In case the original grid topology mechanisms don't work on their own, we need to trade bandwidth
// for protocol liveliness by introducing aggression.
//
// Aggression has 3 levels:
//
//  * Aggression Level 0: The basic behaviors described above.
//  * Aggression Level 1: The originator of a message sends to all peers. Other peers follow the
//    rules above.
//  * Aggression Level 2: All peers send all messages to all their row and column neighbors. This
//    means that each validator will, on average, receive each message approximately `2*sqrt(n)`
//    times.
// The aggression level of messages pertaining to a block increases when that block is unfinalized
// and is a child of the finalized block.
// This means that only one block at a time has its messages propagated with aggression > 0.
//
// A note on aggression thresholds: changes in propagation apply only to blocks which are the
// _direct descendants_ of the finalized block which are older than the given threshold,
// not to all blocks older than the threshold. Most likely, a few assignments struggle to
// be propagated in a single block and this holds up all of its descendants blocks.
// Accordingly, we only step on the gas for the block which is most obviously holding up finality.
/// Aggression configuration representation
#[derive(Clone)]
struct AggressionConfig {
	/// Aggression level 1: all validators send all their own messages to all peers.
	l1_threshold: Option<BlockNumber>,
	/// Aggression level 2: level 1 + all validators send all messages to all peers in the X and Y
	/// dimensions.
	l2_threshold: Option<BlockNumber>,
	/// How often to re-send messages to all targeted recipients.
	/// This applies to all unfinalized blocks.
	resend_unfinalized_period: Option<BlockNumber>,
}

impl AggressionConfig {
	/// Returns `true` if lag is past threshold depending on the aggression level
	fn should_trigger_aggression(&self, approval_checking_lag: BlockNumber) -> bool {
		if let Some(t) = self.l1_threshold {
			approval_checking_lag >= t
		} else if let Some(t) = self.resend_unfinalized_period {
			approval_checking_lag > 0 && approval_checking_lag % t == 0
		} else {
			false
		}
	}
}

impl Default for AggressionConfig {
	fn default() -> Self {
		AggressionConfig {
			l1_threshold: Some(13),
			l2_threshold: Some(28),
			resend_unfinalized_period: Some(8),
		}
	}
}

#[derive(PartialEq)]
enum Resend {
	Yes,
	No,
}

/// The [`State`] struct is responsible for tracking the overall state of the subsystem.
///
/// It tracks metadata about our view of the unfinalized chain,
/// which assignments and approvals we have seen, and our peers' views.
#[derive(Default)]
struct State {
	/// These two fields are used in conjunction to construct a view over the unfinalized chain.
	blocks_by_number: BTreeMap<BlockNumber, Vec<Hash>>,
	blocks: HashMap<Hash, BlockEntry>,

	/// Our view updates to our peers can race with `NewBlocks` updates. We store messages received
	/// against the directly mentioned blocks in our view in this map until `NewBlocks` is
	/// received.
	///
	/// As long as the parent is already in the `blocks` map and `NewBlocks` messages aren't
	/// delayed by more than a block length, this strategy will work well for mitigating the race.
	/// This is also a race that occurs typically on local networks.
	pending_known: HashMap<Hash, Vec<(PeerId, PendingMessage)>>,

	/// Peer data is partially stored here, and partially inline within the [`BlockEntry`]s
	peer_views: HashMap<PeerId, PeerEntry>,

	/// Keeps a topology for various different sessions.
	topologies: SessionGridTopologies,

	/// Tracks recently finalized blocks.
	recent_outdated_blocks: RecentlyOutdated,

	/// HashMap from active leaves to spans
	spans: HashMap<Hash, jaeger::PerLeafSpan>,

	/// Aggression configuration.
	aggression_config: AggressionConfig,

	/// Current approval checking finality lag.
	approval_checking_lag: BlockNumber,

	/// Aggregated reputation change
	reputation: ReputationAggregator,
}

#[derive(Debug, Clone, Copy, PartialEq, Eq)]
enum MessageKind {
	Assignment,
	Approval,
}

// Utility structure to identify assignments and approvals for specific candidates.
// Assignments can span multiple candidates, while approvals refer to only one candidate.
//
#[derive(Debug, Clone, Hash, PartialEq, Eq)]
struct MessageSubject(Hash, pub CandidateBitfield, ValidatorIndex);

#[derive(Debug, Clone, Default)]
struct Knowledge {
	// When there is no entry, this means the message is unknown
	// When there is an entry with `MessageKind::Assignment`, the assignment is known.
	// When there is an entry with `MessageKind::Approval`, the assignment and approval are known.
	known_messages: HashMap<MessageSubject, MessageKind>,
}

impl Knowledge {
	fn contains(&self, message: &MessageSubject, kind: MessageKind) -> bool {
		match (kind, self.known_messages.get(message)) {
			(_, None) => false,
			(MessageKind::Assignment, Some(_)) => true,
			(MessageKind::Approval, Some(MessageKind::Assignment)) => false,
			(MessageKind::Approval, Some(MessageKind::Approval)) => true,
		}
	}

	fn insert(&mut self, message: MessageSubject, kind: MessageKind) -> bool {
		let mut success = match self.known_messages.entry(message.clone()) {
			hash_map::Entry::Vacant(vacant) => {
				vacant.insert(kind);
				// If there are multiple candidates assigned in the message, create
				// separate entries for each one.
				true
			},
			hash_map::Entry::Occupied(mut occupied) => match (*occupied.get(), kind) {
				(MessageKind::Assignment, MessageKind::Assignment) => false,
				(MessageKind::Approval, MessageKind::Approval) => false,
				(MessageKind::Approval, MessageKind::Assignment) => false,
				(MessageKind::Assignment, MessageKind::Approval) => {
					*occupied.get_mut() = MessageKind::Approval;
					true
				},
			},
		};

		// In case of succesful insertion of multiple candidate assignments create additional
		// entries for each assigned candidate. This fakes knowledge of individual assignments, but
		// we need to share the same `MessageSubject` with the followup approval candidate index.
		if kind == MessageKind::Assignment && success && message.1.count_ones() > 1 {
			for candidate_index in message.1.iter_ones() {
				success = success &&
					self.insert(
						MessageSubject(
							message.0,
							vec![candidate_index as u32].try_into().expect("Non-empty vec; qed"),
							message.2,
						),
						kind,
					);
			}
		}
		success
	}
}

/// Information that has been circulated to and from a peer.
#[derive(Debug, Clone, Default)]
struct PeerKnowledge {
	/// The knowledge we've sent to the peer.
	sent: Knowledge,
	/// The knowledge we've received from the peer.
	received: Knowledge,
}

impl PeerKnowledge {
	fn contains(&self, message: &MessageSubject, kind: MessageKind) -> bool {
		self.sent.contains(message, kind) || self.received.contains(message, kind)
	}
}

/// Information about blocks in our current view as well as whether peers know of them.
struct BlockEntry {
	/// Peers who we know are aware of this block and thus, the candidates within it.
	/// This maps to their knowledge of messages.
	known_by: HashMap<PeerId, PeerKnowledge>,
	/// The number of the block.
	number: BlockNumber,
	/// The parent hash of the block.
	parent_hash: Hash,
	/// Our knowledge of messages.
	knowledge: Knowledge,
	/// A votes entry for each candidate indexed by [`CandidateIndex`].
	candidates: Vec<CandidateEntry>,
	/// The session index of this block.
	session: SessionIndex,
	/// Approval entries for whole block. These also contain all approvals in the case of multiple
	/// candidates being claimed by assignments.
	approval_entries: HashMap<(ValidatorIndex, CandidateBitfield), ApprovalEntry>,
}

impl BlockEntry {
	// Returns the peer which currently know this block.
	pub fn known_by(&self) -> Vec<PeerId> {
		self.known_by.keys().cloned().collect::<Vec<_>>()
	}

	pub fn insert_approval_entry(&mut self, entry: ApprovalEntry) -> &mut ApprovalEntry {
		// First map one entry per candidate to the same key we will use in `approval_entries`.
		// Key is (Validator_index, CandidateBitfield) that links the `ApprovalEntry` to the (K,V)
		// entry in `candidate_entry.messages`.
		for claimed_candidate_index in entry.candidates.iter_ones() {
			match self.candidates.get_mut(claimed_candidate_index) {
				Some(candidate_entry) => {
					candidate_entry
						.messages
						.entry(entry.validator_index())
						.or_insert(entry.candidates.clone());
				},
				None => {
					// This should never happen, but if it happens, it means the subsystem is
					// broken.
					gum::warn!(
						target: LOG_TARGET,
						hash = ?entry.assignment.block_hash,
						?claimed_candidate_index,
						"Missing candidate entry on `import_and_circulate_assignment`",
					);
				},
			};
		}

		self.approval_entries
			.entry((entry.validator_index, entry.candidates.clone()))
			.or_insert(entry)
	}

	// Returns a mutable reference of `ApprovalEntry` for `candidate_index` from validator
	// `validator_index`.
	pub fn approval_entry(
		&mut self,
		candidate_index: CandidateIndex,
		validator_index: ValidatorIndex,
	) -> Option<&mut ApprovalEntry> {
		self.candidates
			.get(candidate_index as usize)
			.map_or(None, |candidate_entry| candidate_entry.messages.get(&validator_index))
			.map_or(None, |candidate_indices| {
				self.approval_entries.get_mut(&(validator_index, candidate_indices.clone()))
			})
	}

	// Get all approval entries for a given candidate.
	pub fn approval_entries(&self, candidate_index: CandidateIndex) -> Vec<&ApprovalEntry> {
		// Get the keys for fetching `ApprovalEntry` from `self.approval_entries`,
		let approval_entry_keys = self
			.candidates
			.get(candidate_index as usize)
			.map(|candidate_entry| &candidate_entry.messages);

		if let Some(approval_entry_keys) = approval_entry_keys {
			// Ensure no duplicates.
			let approval_entry_keys = approval_entry_keys.iter().unique().collect::<Vec<_>>();

			let mut entries = Vec::new();
			for (validator_index, candidate_indices) in approval_entry_keys {
				if let Some(entry) =
					self.approval_entries.get(&(*validator_index, candidate_indices.clone()))
				{
					entries.push(entry);
				}
			}
			entries
		} else {
			vec![]
		}
	}
}

// Information about candidates in the context of a particular block they are included in.
// In other words, multiple `CandidateEntry`s may exist for the same candidate,
// if it is included by multiple blocks - this is likely the case when there are forks.
#[derive(Debug, Default)]
struct CandidateEntry {
	// The value represents part of the lookup key in `approval_entries` to fetch the assignment
	// and existing votes.
	messages: HashMap<ValidatorIndex, CandidateBitfield>,
}

#[derive(Debug, Clone, PartialEq)]
enum MessageSource {
	Peer(PeerId),
	Local,
}

impl MessageSource {
	fn peer_id(&self) -> Option<PeerId> {
		match self {
			Self::Peer(id) => Some(*id),
			Self::Local => None,
		}
	}
}

enum PendingMessage {
	Assignment(IndirectAssignmentCertV2, CandidateBitfield),
	Approval(IndirectSignedApprovalVote),
}

#[overseer::contextbounds(ApprovalDistribution, prefix = self::overseer)]
impl State {
	async fn handle_network_msg<Context>(
		&mut self,
		ctx: &mut Context,
		metrics: &Metrics,
		event: NetworkBridgeEvent<net_protocol::ApprovalDistributionMessage>,
		rng: &mut (impl CryptoRng + Rng),
	) {
		match event {
			NetworkBridgeEvent::PeerConnected(peer_id, role, version, _) => {
				// insert a blank view if none already present
				gum::trace!(target: LOG_TARGET, ?peer_id, ?role, "Peer connected");
				self.peer_views
					.entry(peer_id)
					.or_insert(PeerEntry { view: Default::default(), version });
			},
			NetworkBridgeEvent::PeerDisconnected(peer_id) => {
				gum::trace!(target: LOG_TARGET, ?peer_id, "Peer disconnected");
				self.peer_views.remove(&peer_id);
				self.blocks.iter_mut().for_each(|(_hash, entry)| {
					entry.known_by.remove(&peer_id);
				})
			},
			NetworkBridgeEvent::NewGossipTopology(topology) => {
				self.handle_new_session_topology(
					ctx,
					topology.session,
					topology.topology,
					topology.local_index,
				)
				.await;
			},
			NetworkBridgeEvent::PeerViewChange(peer_id, view) => {
				self.handle_peer_view_change(ctx, metrics, peer_id, view, rng).await;
			},
			NetworkBridgeEvent::OurViewChange(view) => {
				gum::trace!(target: LOG_TARGET, ?view, "Own view change");
				for head in view.iter() {
					if !self.blocks.contains_key(head) {
						self.pending_known.entry(*head).or_default();
					}
				}

				self.pending_known.retain(|h, _| {
					let live = view.contains(h);
					if !live {
						gum::trace!(
							target: LOG_TARGET,
							block_hash = ?h,
							"Cleaning up stale pending messages",
						);
					}
					live
				});
			},
			NetworkBridgeEvent::PeerMessage(peer_id, message) => {
				self.process_incoming_peer_message(ctx, metrics, peer_id, message, rng).await;
			},
			NetworkBridgeEvent::UpdatedAuthorityIds { .. } => {
				// The approval-distribution subsystem doesn't deal with `AuthorityDiscoveryId`s.
			},
		}
	}

	async fn handle_new_blocks<Context>(
		&mut self,
		ctx: &mut Context,
		metrics: &Metrics,
		metas: Vec<BlockApprovalMeta>,
		rng: &mut (impl CryptoRng + Rng),
	) {
		let mut new_hashes = HashSet::new();
		for meta in &metas {
			let mut span = self
				.spans
				.get(&meta.hash)
				.map(|span| span.child(&"handle-new-blocks"))
				.unwrap_or_else(|| jaeger::Span::new(meta.hash, &"handle-new-blocks"))
				.with_string_tag("block-hash", format!("{:?}", meta.hash))
				.with_stage(jaeger::Stage::ApprovalDistribution);

			match self.blocks.entry(meta.hash) {
				hash_map::Entry::Vacant(entry) => {
					let candidates_count = meta.candidates.len();
					span.add_uint_tag("candidates-count", candidates_count as u64);
					let mut candidates = Vec::with_capacity(candidates_count);
					candidates.resize_with(candidates_count, Default::default);

					entry.insert(BlockEntry {
						known_by: HashMap::new(),
						number: meta.number,
						parent_hash: meta.parent_hash,
						knowledge: Knowledge::default(),
						candidates,
						session: meta.session,
						approval_entries: HashMap::new(),
					});

					self.topologies.inc_session_refs(meta.session);

					new_hashes.insert(meta.hash);

					// In case there are duplicates, we should only set this if the entry
					// was vacant.
					self.blocks_by_number.entry(meta.number).or_default().push(meta.hash);
				},
				_ => continue,
			}
		}

		gum::debug!(
			target: LOG_TARGET,
			"Got new blocks {:?}",
			metas.iter().map(|m| (m.hash, m.number)).collect::<Vec<_>>(),
		);

		{
			let sender = ctx.sender();
			for (peer_id, PeerEntry { view, version }) in self.peer_views.iter() {
				let intersection = view.iter().filter(|h| new_hashes.contains(h));
				let view_intersection = View::new(intersection.cloned(), view.finalized_number);
				Self::unify_with_peer(
					sender,
					metrics,
					&mut self.blocks,
					&self.topologies,
					self.peer_views.len(),
					*peer_id,
					*version,
					view_intersection,
					rng,
				)
				.await;
			}

			let pending_now_known = self
				.pending_known
				.keys()
				.filter(|k| self.blocks.contains_key(k))
				.copied()
				.collect::<Vec<_>>();

			let to_import = pending_now_known
				.into_iter()
				.inspect(|h| {
					gum::trace!(
						target: LOG_TARGET,
						block_hash = ?h,
						"Extracting pending messages for new block"
					)
				})
				.filter_map(|k| self.pending_known.remove(&k))
				.flatten()
				.collect::<Vec<_>>();

			if !to_import.is_empty() {
				gum::debug!(
					target: LOG_TARGET,
					num = to_import.len(),
					"Processing pending assignment/approvals",
				);

				let _timer = metrics.time_import_pending_now_known();

				for (peer_id, message) in to_import {
					match message {
						PendingMessage::Assignment(assignment, claimed_indices) => {
							self.import_and_circulate_assignment(
								ctx,
								metrics,
								MessageSource::Peer(peer_id),
								assignment,
								claimed_indices,
								rng,
							)
							.await;
						},
						PendingMessage::Approval(approval_vote) => {
							self.import_and_circulate_approval(
								ctx,
								metrics,
								MessageSource::Peer(peer_id),
								approval_vote,
							)
							.await;
						},
					}
				}
			}
		}

		self.enable_aggression(ctx, Resend::Yes, metrics).await;
	}

	async fn handle_new_session_topology<Context>(
		&mut self,
		ctx: &mut Context,
		session: SessionIndex,
		topology: SessionGridTopology,
		local_index: Option<ValidatorIndex>,
	) {
		if local_index.is_none() {
			// this subsystem only matters to validators.
			return
		}

		self.topologies.insert_topology(session, topology, local_index);
		let topology = self.topologies.get_topology(session).expect("just inserted above; qed");

		adjust_required_routing_and_propagate(
			ctx,
			&mut self.blocks,
			&self.topologies,
			|block_entry| block_entry.session == session,
			|required_routing, local, validator_index| {
				if required_routing == &RequiredRouting::PendingTopology {
					topology
						.local_grid_neighbors()
						.required_routing_by_index(*validator_index, local)
				} else {
					*required_routing
				}
			},
			&self.peer_views,
		)
		.await;
	}

	async fn process_incoming_assignments<Context, R>(
		&mut self,
		ctx: &mut Context,
		metrics: &Metrics,
		peer_id: PeerId,
		assignments: Vec<(IndirectAssignmentCertV2, CandidateBitfield)>,
		rng: &mut R,
	) where
		R: CryptoRng + Rng,
	{
		for (assignment, claimed_indices) in assignments {
			if let Some(pending) = self.pending_known.get_mut(&assignment.block_hash) {
				let block_hash = &assignment.block_hash;
				let validator_index = assignment.validator;

				gum::trace!(
					target: LOG_TARGET,
					%peer_id,
					?block_hash,
					?claimed_indices,
					?validator_index,
					"Pending assignment",
				);

				pending.push((peer_id, PendingMessage::Assignment(assignment, claimed_indices)));

				continue
			}

			self.import_and_circulate_assignment(
				ctx,
				metrics,
				MessageSource::Peer(peer_id),
				assignment,
				claimed_indices,
				rng,
			)
			.await;
		}
	}

	async fn process_incoming_peer_message<Context, R>(
		&mut self,
		ctx: &mut Context,
		metrics: &Metrics,
		peer_id: PeerId,
		msg: Versioned<
			protocol_v1::ApprovalDistributionMessage,
			protocol_vstaging::ApprovalDistributionMessage,
		>,
		rng: &mut R,
	) where
		R: CryptoRng + Rng,
	{
		match msg {
<<<<<<< HEAD
			Versioned::VStaging(protocol_vstaging::ApprovalDistributionMessage::Assignments(
				assignments,
			)) => {
=======
			Versioned::V1(protocol_v1::ApprovalDistributionMessage::Assignments(assignments)) |
			Versioned::V2(protocol_v2::ApprovalDistributionMessage::Assignments(assignments)) => {
>>>>>>> bf90cb0b
				gum::trace!(
					target: LOG_TARGET,
					peer_id = %peer_id,
					num = assignments.len(),
					"Processing assignments from a peer",
				);
				let sanitized_assignments =
					self.sanitize_v2_assignments(peer_id, ctx.sender(), assignments).await;

				self.process_incoming_assignments(
					ctx,
					metrics,
					peer_id,
					sanitized_assignments,
					rng,
				)
				.await;
			},
			Versioned::V1(protocol_v1::ApprovalDistributionMessage::Assignments(assignments)) => {
				gum::trace!(
					target: LOG_TARGET,
					peer_id = %peer_id,
					num = assignments.len(),
					"Processing assignments from a peer",
				);

				let sanitized_assignments =
					self.sanitize_v1_assignments(peer_id, ctx.sender(), assignments).await;

				self.process_incoming_assignments(
					ctx,
					metrics,
					peer_id,
					sanitized_assignments,
					rng,
				)
				.await;
			},
<<<<<<< HEAD
			Versioned::VStaging(protocol_vstaging::ApprovalDistributionMessage::Approvals(
				approvals,
			)) |
			Versioned::V1(protocol_v1::ApprovalDistributionMessage::Approvals(approvals)) => {
=======
			Versioned::V1(protocol_v1::ApprovalDistributionMessage::Approvals(approvals)) |
			Versioned::V2(protocol_v2::ApprovalDistributionMessage::Approvals(approvals)) => {
>>>>>>> bf90cb0b
				gum::trace!(
					target: LOG_TARGET,
					peer_id = %peer_id,
					num = approvals.len(),
					"Processing approvals from a peer",
				);
				for approval_vote in approvals.into_iter() {
					if let Some(pending) = self.pending_known.get_mut(&approval_vote.block_hash) {
						let block_hash = approval_vote.block_hash;
						let candidate_index = approval_vote.candidate_index;
						let validator_index = approval_vote.validator;

						gum::trace!(
							target: LOG_TARGET,
							%peer_id,
							?block_hash,
							?candidate_index,
							?validator_index,
							"Pending assignment",
						);

						pending.push((peer_id, PendingMessage::Approval(approval_vote)));

						continue
					}

					self.import_and_circulate_approval(
						ctx,
						metrics,
						MessageSource::Peer(peer_id),
						approval_vote,
					)
					.await;
				}
			},
		}
	}

	// handle a peer view change: requires that the peer is already connected
	// and has an entry in the `PeerData` struct.
	async fn handle_peer_view_change<Context, R>(
		&mut self,
		ctx: &mut Context,
		metrics: &Metrics,
		peer_id: PeerId,
		view: View,
		rng: &mut R,
	) where
		R: CryptoRng + Rng,
	{
		gum::trace!(target: LOG_TARGET, ?view, "Peer view change");
		let finalized_number = view.finalized_number;

		let (old_view, protocol_version) =
			if let Some(peer_entry) = self.peer_views.get_mut(&peer_id) {
				(Some(std::mem::replace(&mut peer_entry.view, view.clone())), peer_entry.version)
			} else {
				// This shouldn't happen, but if it does we assume protocol version 1.
				gum::warn!(
					target: LOG_TARGET,
					?peer_id,
					?view,
					"Peer view change for missing `peer_entry`"
				);

				(None, ValidationVersion::V1.into())
			};

		let old_finalized_number = old_view.map(|v| v.finalized_number).unwrap_or(0);

		// we want to prune every block known_by peer up to (including) view.finalized_number
		let blocks = &mut self.blocks;
		// the `BTreeMap::range` is constrained by stored keys
		// so the loop won't take ages if the new finalized_number skyrockets
		// but we need to make sure the range is not empty, otherwise it will panic
		// it shouldn't be, we make sure of this in the network bridge
		let range = old_finalized_number..=finalized_number;
		if !range.is_empty() && !blocks.is_empty() {
			self.blocks_by_number
				.range(range)
				.flat_map(|(_number, hashes)| hashes)
				.for_each(|hash| {
					if let Some(entry) = blocks.get_mut(hash) {
						entry.known_by.remove(&peer_id);
					}
				});
		}

		Self::unify_with_peer(
			ctx.sender(),
			metrics,
			&mut self.blocks,
			&self.topologies,
			self.peer_views.len(),
			peer_id,
			protocol_version,
			view,
			rng,
		)
		.await;
	}

	async fn handle_block_finalized<Context>(
		&mut self,
		ctx: &mut Context,
		metrics: &Metrics,
		finalized_number: BlockNumber,
	) {
		// we want to prune every block up to (including) finalized_number
		// why +1 here?
		// split_off returns everything after the given key, including the key
		let split_point = finalized_number.saturating_add(1);
		let mut old_blocks = self.blocks_by_number.split_off(&split_point);

		// after split_off old_blocks actually contains new blocks, we need to swap
		std::mem::swap(&mut self.blocks_by_number, &mut old_blocks);

		// now that we pruned `self.blocks_by_number`, let's clean up `self.blocks` too
		old_blocks.values().flatten().for_each(|relay_block| {
			self.recent_outdated_blocks.note_outdated(*relay_block);
			if let Some(block_entry) = self.blocks.remove(relay_block) {
				self.topologies.dec_session_refs(block_entry.session);
			}
			self.spans.remove(&relay_block);
		});

		// If a block was finalized, this means we may need to move our aggression
		// forward to the now oldest block(s).
		self.enable_aggression(ctx, Resend::No, metrics).await;
	}

	async fn import_and_circulate_assignment<Context, R>(
		&mut self,
		ctx: &mut Context,
		metrics: &Metrics,
		source: MessageSource,
		assignment: IndirectAssignmentCertV2,
		claimed_candidate_indices: CandidateBitfield,
		rng: &mut R,
	) where
		R: CryptoRng + Rng,
	{
		let _span = self
			.spans
			.get(&assignment.block_hash)
			.map(|span| {
				span.child(if source.peer_id().is_some() {
					"peer-import-and-distribute-assignment"
				} else {
					"local-import-and-distribute-assignment"
				})
			})
			.unwrap_or_else(|| jaeger::Span::new(&assignment.block_hash, "distribute-assignment"))
			.with_string_tag("block-hash", format!("{:?}", assignment.block_hash))
			.with_optional_peer_id(source.peer_id().as_ref())
			.with_stage(jaeger::Stage::ApprovalDistribution);

		let block_hash = assignment.block_hash;
		let validator_index = assignment.validator;

		let entry = match self.blocks.get_mut(&block_hash) {
			Some(entry) => entry,
			None => {
				if let Some(peer_id) = source.peer_id() {
					gum::trace!(
						target: LOG_TARGET,
						?peer_id,
						hash = ?block_hash,
						?validator_index,
						"Unexpected assignment",
					);
					if !self.recent_outdated_blocks.is_recent_outdated(&block_hash) {
						modify_reputation(
							&mut self.reputation,
							ctx.sender(),
							peer_id,
							COST_UNEXPECTED_MESSAGE,
						)
						.await;
					}
				}
				return
			},
		};

		// Compute metadata on the assignment.
		let (message_subject, message_kind) = (
			MessageSubject(block_hash, claimed_candidate_indices.clone(), validator_index),
			MessageKind::Assignment,
		);

		if let Some(peer_id) = source.peer_id() {
			// check if our knowledge of the peer already contains this assignment
			match entry.known_by.entry(peer_id) {
				hash_map::Entry::Occupied(mut peer_knowledge) => {
					let peer_knowledge = peer_knowledge.get_mut();
					if peer_knowledge.contains(&message_subject, message_kind) {
						// wasn't included before
						if !peer_knowledge.received.insert(message_subject.clone(), message_kind) {
							gum::debug!(
								target: LOG_TARGET,
								?peer_id,
								?message_subject,
								"Duplicate assignment",
							);

							modify_reputation(
								&mut self.reputation,
								ctx.sender(),
								peer_id,
								COST_DUPLICATE_MESSAGE,
							)
							.await;
						} else {
							gum::trace!(
								target: LOG_TARGET,
								?peer_id,
								hash = ?block_hash,
								?validator_index,
								?message_subject,
								"We sent the message to the peer while peer was sending it to us. Known race condition.",
							);
						}
						return
					}
				},
				hash_map::Entry::Vacant(_) => {
					gum::debug!(
						target: LOG_TARGET,
						?peer_id,
						?message_subject,
						"Assignment from a peer is out of view",
					);
					modify_reputation(
						&mut self.reputation,
						ctx.sender(),
						peer_id,
						COST_UNEXPECTED_MESSAGE,
					)
					.await;
				},
			}

			// if the assignment is known to be valid, reward the peer
			if entry.knowledge.contains(&message_subject, message_kind) {
				modify_reputation(
					&mut self.reputation,
					ctx.sender(),
					peer_id,
					BENEFIT_VALID_MESSAGE,
				)
				.await;
				if let Some(peer_knowledge) = entry.known_by.get_mut(&peer_id) {
					gum::trace!(target: LOG_TARGET, ?peer_id, ?message_subject, "Known assignment");
					peer_knowledge.received.insert(message_subject, message_kind);
				}
				return
			}

			let (tx, rx) = oneshot::channel();

			ctx.send_message(ApprovalVotingMessage::CheckAndImportAssignment(
				assignment.clone(),
				claimed_candidate_indices.clone(),
				tx,
			))
			.await;

			let timer = metrics.time_awaiting_approval_voting();
			let result = match rx.await {
				Ok(result) => result,
				Err(_) => {
					gum::debug!(target: LOG_TARGET, "The approval voting subsystem is down");
					return
				},
			};
			drop(timer);

			gum::trace!(
				target: LOG_TARGET,
				?source,
				?message_subject,
				?result,
				"Checked assignment",
			);
			match result {
				AssignmentCheckResult::Accepted => {
					modify_reputation(
						&mut self.reputation,
						ctx.sender(),
						peer_id,
						BENEFIT_VALID_MESSAGE_FIRST,
					)
					.await;
					entry.knowledge.insert(message_subject.clone(), message_kind);
					if let Some(peer_knowledge) = entry.known_by.get_mut(&peer_id) {
						peer_knowledge.received.insert(message_subject.clone(), message_kind);
					}
				},
				AssignmentCheckResult::AcceptedDuplicate => {
					// "duplicate" assignments aren't necessarily equal.
					// There is more than one way each validator can be assigned to each core.
					// cf. https://github.com/paritytech/polkadot/pull/2160#discussion_r557628699
					if let Some(peer_knowledge) = entry.known_by.get_mut(&peer_id) {
						peer_knowledge.received.insert(message_subject.clone(), message_kind);
					}
					gum::debug!(
						target: LOG_TARGET,
						hash = ?block_hash,
						?peer_id,
						"Got an `AcceptedDuplicate` assignment",
					);
					return
				},
				AssignmentCheckResult::TooFarInFuture => {
					gum::debug!(
						target: LOG_TARGET,
						hash = ?block_hash,
						?peer_id,
						"Got an assignment too far in the future",
					);
					modify_reputation(
						&mut self.reputation,
						ctx.sender(),
						peer_id,
						COST_ASSIGNMENT_TOO_FAR_IN_THE_FUTURE,
					)
					.await;
					return
				},
				AssignmentCheckResult::Bad(error) => {
					gum::info!(
						target: LOG_TARGET,
						hash = ?block_hash,
						?peer_id,
						%error,
						"Got a bad assignment from peer",
					);
					modify_reputation(
						&mut self.reputation,
						ctx.sender(),
						peer_id,
						COST_INVALID_MESSAGE,
					)
					.await;
					return
				},
			}
		} else {
			if !entry.knowledge.insert(message_subject.clone(), message_kind) {
				// if we already imported an assignment, there is no need to distribute it again
				gum::warn!(
					target: LOG_TARGET,
					?message_subject,
					"Importing locally an already known assignment",
				);
				return
			} else {
				gum::debug!(
					target: LOG_TARGET,
					?message_subject,
					"Importing locally a new assignment",
				);
			}
		}

		// Invariant: to our knowledge, none of the peers except for the `source` know about the
		// assignment.
		metrics.on_assignment_imported(&assignment.cert.kind);

		let topology = self.topologies.get_topology(entry.session);
		let local = source == MessageSource::Local;

		let required_routing = topology.map_or(RequiredRouting::PendingTopology, |t| {
			t.local_grid_neighbors().required_routing_by_index(validator_index, local)
		});

		// All the peers that know the relay chain block.
		let peers_to_filter = entry.known_by();

		let approval_entry = entry.insert_approval_entry(ApprovalEntry::new(
			assignment.clone(),
			claimed_candidate_indices.clone(),
			ApprovalRouting { required_routing, local, random_routing: Default::default() },
		));

		// Dispatch the message to all peers in the routing set which
		// know the block.
		//
		// If the topology isn't known yet (race with networking subsystems)
		// then messages will be sent when we get it.

		let assignments = vec![(assignment, claimed_candidate_indices.clone())];
		let n_peers_total = self.peer_views.len();
		let source_peer = source.peer_id();

		// Peers that we will send the assignment to.
		let mut peers = Vec::new();

		// Filter destination peers
		for peer in peers_to_filter.into_iter() {
			if Some(peer) == source_peer {
				continue
			}

			if let Some(true) = topology
				.as_ref()
				.map(|t| t.local_grid_neighbors().route_to_peer(required_routing, &peer))
			{
				peers.push(peer);
				continue
			}

			// Note: at this point, we haven't received the message from any peers
			// other than the source peer, and we just got it, so we haven't sent it
			// to any peers either.
			let route_random =
				approval_entry.routing_info().random_routing.sample(n_peers_total, rng);

			if route_random {
<<<<<<< HEAD
				approval_entry.routing_info_mut().random_routing.inc_sent();
				peers.push(peer);
=======
				message_state.random_routing.inc_sent();
			}

			route_random
		};

		let (v1_peers, v2_peers) = {
			let peer_data = &self.peer_data;
			let peers = entry
				.known_by
				.keys()
				.filter_map(|p| peer_data.get_key_value(p))
				.filter(|(p, _)| peer_filter(p))
				.map(|(p, peer_data)| (*p, peer_data.version))
				.collect::<Vec<_>>();

			// Add the metadata of the assignment to the knowledge of each peer.
			for (peer, _) in peers.iter() {
				// we already filtered peers above, so this should always be Some
				if let Some(peer_knowledge) = entry.known_by.get_mut(peer) {
					peer_knowledge.sent.insert(message_subject.clone(), message_kind);
				}
>>>>>>> bf90cb0b
			}
		}

		// Add the metadata of the assignment to the knowledge of each peer.
		for peer in peers.iter() {
			// we already filtered peers above, so this should always be Some
			if let Some(peer_knowledge) = entry.known_by.get_mut(peer) {
				peer_knowledge.sent.insert(message_subject.clone(), message_kind);
			}
		}

<<<<<<< HEAD
		if !peers.is_empty() {
			gum::trace!(
				target: LOG_TARGET,
				?block_hash,
				?claimed_candidate_indices,
				local = source.peer_id().is_none(),
				num_peers = peers.len(),
				"Sending an assignment to peers",
			);

			let peers = peers
				.iter()
				.filter_map(|peer_id| {
					self.peer_views.get(peer_id).map(|peer_entry| (*peer_id, peer_entry.version))
				})
				.collect::<Vec<_>>();

			send_assignments_batched(ctx.sender(), assignments, &peers).await;
=======
			let v1_peers = filter_peers_by_version(&peers, ValidationVersion::V1);
			let v2_peers = filter_peers_by_version(&peers, ValidationVersion::V2);

			(v1_peers, v2_peers)
		};

		if !v1_peers.is_empty() {
			ctx.send_message(NetworkBridgeTxMessage::SendValidationMessage(
				v1_peers,
				versioned_assignments_packet(ValidationVersion::V1, assignments.clone()),
			))
			.await;
		}

		if !v2_peers.is_empty() {
			ctx.send_message(NetworkBridgeTxMessage::SendValidationMessage(
				v2_peers,
				versioned_assignments_packet(ValidationVersion::V2, assignments.clone()),
			))
			.await;
>>>>>>> bf90cb0b
		}
	}

	async fn import_and_circulate_approval<Context>(
		&mut self,
		ctx: &mut Context,
		metrics: &Metrics,
		source: MessageSource,
		vote: IndirectSignedApprovalVote,
	) {
		let _span = self
			.spans
			.get(&vote.block_hash)
			.map(|span| {
				span.child(if source.peer_id().is_some() {
					"peer-import-and-distribute-approval"
				} else {
					"local-import-and-distribute-approval"
				})
			})
			.unwrap_or_else(|| jaeger::Span::new(&vote.block_hash, "distribute-approval"))
			.with_string_tag("block-hash", format!("{:?}", vote.block_hash))
			.with_optional_peer_id(source.peer_id().as_ref())
			.with_stage(jaeger::Stage::ApprovalDistribution);

		let block_hash = vote.block_hash;
		let validator_index = vote.validator;
		let candidate_index = vote.candidate_index;

		let entry = match self.blocks.get_mut(&block_hash) {
			Some(entry) if entry.candidates.get(candidate_index as usize).is_some() => entry,
			_ => {
				if let Some(peer_id) = source.peer_id() {
					if !self.recent_outdated_blocks.is_recent_outdated(&block_hash) {
						gum::debug!(
							target: LOG_TARGET,
							?peer_id,
							?block_hash,
							?validator_index,
							?candidate_index,
							"Approval from a peer is out of view",
						);
						modify_reputation(
							&mut self.reputation,
							ctx.sender(),
							peer_id,
							COST_UNEXPECTED_MESSAGE,
						)
						.await;
					}
				}
				return
			},
		};

		// compute metadata on the assignment.
		let message_subject = MessageSubject(block_hash, candidate_index.into(), validator_index);
		let message_kind = MessageKind::Approval;

		if let Some(peer_id) = source.peer_id() {
			if !entry.knowledge.contains(&message_subject, MessageKind::Assignment) {
				gum::debug!(
					target: LOG_TARGET,
					?peer_id,
					?message_subject,
					"Unknown approval assignment",
				);
				modify_reputation(
					&mut self.reputation,
					ctx.sender(),
					peer_id,
					COST_UNEXPECTED_MESSAGE,
				)
				.await;
				return
			}

			// check if our knowledge of the peer already contains this approval
			match entry.known_by.entry(peer_id) {
				hash_map::Entry::Occupied(mut knowledge) => {
					let peer_knowledge = knowledge.get_mut();
					if peer_knowledge.contains(&message_subject, message_kind) {
						if !peer_knowledge.received.insert(message_subject.clone(), message_kind) {
							gum::debug!(
								target: LOG_TARGET,
								?peer_id,
								?message_subject,
								"Duplicate approval",
							);

							modify_reputation(
								&mut self.reputation,
								ctx.sender(),
								peer_id,
								COST_DUPLICATE_MESSAGE,
							)
							.await;
						}
						return
					}
				},
				hash_map::Entry::Vacant(_) => {
					gum::debug!(
						target: LOG_TARGET,
						?peer_id,
						?message_subject,
						"Approval from a peer is out of view",
					);
					modify_reputation(
						&mut self.reputation,
						ctx.sender(),
						peer_id,
						COST_UNEXPECTED_MESSAGE,
					)
					.await;
				},
			}

			// if the approval is known to be valid, reward the peer
			if entry.knowledge.contains(&message_subject, message_kind) {
				gum::trace!(target: LOG_TARGET, ?peer_id, ?message_subject, "Known approval");
				modify_reputation(
					&mut self.reputation,
					ctx.sender(),
					peer_id,
					BENEFIT_VALID_MESSAGE,
				)
				.await;
				if let Some(peer_knowledge) = entry.known_by.get_mut(&peer_id) {
					peer_knowledge.received.insert(message_subject.clone(), message_kind);
				}
				return
			}

			let (tx, rx) = oneshot::channel();

			ctx.send_message(ApprovalVotingMessage::CheckAndImportApproval(vote.clone(), tx))
				.await;

			let timer = metrics.time_awaiting_approval_voting();
			let result = match rx.await {
				Ok(result) => result,
				Err(_) => {
					gum::debug!(target: LOG_TARGET, "The approval voting subsystem is down");
					return
				},
			};
			drop(timer);

			gum::trace!(
				target: LOG_TARGET,
				?peer_id,
				?message_subject,
				?result,
				"Checked approval",
			);
			match result {
				ApprovalCheckResult::Accepted => {
					modify_reputation(
						&mut self.reputation,
						ctx.sender(),
						peer_id,
						BENEFIT_VALID_MESSAGE_FIRST,
					)
					.await;

					entry.knowledge.insert(message_subject.clone(), message_kind);
					if let Some(peer_knowledge) = entry.known_by.get_mut(&peer_id) {
						peer_knowledge.received.insert(message_subject.clone(), message_kind);
					}
				},
				ApprovalCheckResult::Bad(error) => {
					modify_reputation(
						&mut self.reputation,
						ctx.sender(),
						peer_id,
						COST_INVALID_MESSAGE,
					)
					.await;
					gum::info!(
						target: LOG_TARGET,
						?peer_id,
						%error,
						"Got a bad approval from peer",
					);
					return
				},
			}
		} else {
			if !entry.knowledge.insert(message_subject.clone(), message_kind) {
				// if we already imported an approval, there is no need to distribute it again
				gum::warn!(
					target: LOG_TARGET,
					?message_subject,
					"Importing locally an already known approval",
				);
				return
			} else {
				gum::debug!(
					target: LOG_TARGET,
					?message_subject,
					"Importing locally a new approval",
				);
			}
		}

		let required_routing = match entry.approval_entry(candidate_index, validator_index) {
			Some(approval_entry) => {
				// Invariant: to our knowledge, none of the peers except for the `source` know about
				// the approval.
				metrics.on_approval_imported();

				if let Err(err) = approval_entry.note_approval(vote.clone()) {
					// this would indicate a bug in approval-voting:
					// - validator index mismatch
					// - candidate index mismatch
					// - duplicate approval
					gum::warn!(
						target: LOG_TARGET,
						hash = ?block_hash,
						?candidate_index,
						?validator_index,
						?err,
						"Possible bug: Vote import failed",
					);

					return
				}

				approval_entry.routing_info().required_routing
			},
			None => {
				let peer_id = source.peer_id();
				// This indicates a bug in approval-distribution, since we check the knowledge at
				// the begining of the function.
				gum::warn!(
					target: LOG_TARGET,
					?peer_id,
					?message_subject,
					"Unknown approval assignment",
				);
				// No rep change as this is caused by an issue
				return
			},
		};

		// Dispatch a ApprovalDistributionV1Message::Approval(vote)
		// to all peers required by the topology, with the exception of the source peer.
		let topology = self.topologies.get_topology(entry.session);
		let source_peer = source.peer_id();

		let message_subject = &message_subject;
		let peer_filter = move |peer, knowledge: &PeerKnowledge| {
			if Some(peer) == source_peer.as_ref() {
				return false
			}

			// Here we're leaning on a few behaviors of assignment propagation:
			//   1. At this point, the only peer we're aware of which has the approval message is
			//      the source peer.
			//   2. We have sent the assignment message to every peer in the required routing which
			//      is aware of this block _unless_ the peer we originally received the assignment
			//      from was part of the required routing. In that case, we've sent the assignment
			//      to all aware peers in the required routing _except_ the original source of the
			//      assignment. Hence the `in_topology_check`.
			//   3. Any randomly selected peers have been sent the assignment already.
			let in_topology = topology
				.map_or(false, |t| t.local_grid_neighbors().route_to_peer(required_routing, peer));
			in_topology || knowledge.sent.contains(message_subject, MessageKind::Assignment)
		};

<<<<<<< HEAD
		let peers = entry
			.known_by
			.iter()
			.filter(|(p, k)| peer_filter(p, k))
			.filter_map(|(p, _)| self.peer_views.get(p).map(|entry| (*p, entry.version)))
			.collect::<Vec<_>>();

		// Add the metadata of the assignment to the knowledge of each peer.
		for peer in peers.iter() {
			// we already filtered peers above, so this should always be Some
			if let Some(entry) = entry.known_by.get_mut(&peer.0) {
				entry.sent.insert(message_subject.clone(), message_kind);
=======
		let (v1_peers, v2_peers) = {
			let peer_data = &self.peer_data;
			let peers = entry
				.known_by
				.iter()
				.filter_map(|(p, k)| peer_data.get(&p).map(|pd| (p, k, pd.version)))
				.filter(|(p, k, _)| peer_filter(p, k))
				.map(|(p, _, v)| (*p, v))
				.collect::<Vec<_>>();

			// Add the metadata of the assignment to the knowledge of each peer.
			for (peer, _) in peers.iter() {
				// we already filtered peers above, so this should always be Some
				if let Some(peer_knowledge) = entry.known_by.get_mut(peer) {
					peer_knowledge.sent.insert(message_subject.clone(), message_kind);
				}
>>>>>>> bf90cb0b
			}
		}

<<<<<<< HEAD
		if !peers.is_empty() {
			let approvals = vec![vote];
			gum::trace!(
				target: LOG_TARGET,
				?block_hash,
				?candidate_index,
				local = source.peer_id().is_none(),
				num_peers = peers.len(),
				"Sending an approval to peers",
			);
=======
			if !peers.is_empty() {
				gum::trace!(
					target: LOG_TARGET,
					?block_hash,
					?candidate_index,
					local = source.peer_id().is_none(),
					num_peers = peers.len(),
					"Sending an approval to peers",
				);
			}

			let v1_peers = filter_peers_by_version(&peers, ValidationVersion::V1);
			let v2_peers = filter_peers_by_version(&peers, ValidationVersion::V2);

			(v1_peers, v2_peers)
		};
>>>>>>> bf90cb0b

			let v1_peers = filter_by_peer_version(&peers, ValidationVersion::V1.into());
			let v2_peers = filter_by_peer_version(&peers, ValidationVersion::VStaging.into());

			if !v1_peers.is_empty() {
				ctx.send_message(NetworkBridgeTxMessage::SendValidationMessage(
					v1_peers,
					Versioned::V1(protocol_v1::ValidationProtocol::ApprovalDistribution(
						protocol_v1::ApprovalDistributionMessage::Approvals(approvals.clone()),
					)),
				))
				.await;
			}

<<<<<<< HEAD
			if !v2_peers.is_empty() {
				ctx.send_message(NetworkBridgeTxMessage::SendValidationMessage(
					v2_peers,
					Versioned::VStaging(
						protocol_vstaging::ValidationProtocol::ApprovalDistribution(
							protocol_vstaging::ApprovalDistributionMessage::Approvals(approvals),
						),
					),
				))
				.await;
			}
=======
		if !v2_peers.is_empty() {
			ctx.send_message(NetworkBridgeTxMessage::SendValidationMessage(
				v2_peers,
				versioned_approvals_packet(ValidationVersion::V2, approvals),
			))
			.await;
>>>>>>> bf90cb0b
		}
	}

	/// Retrieve approval signatures from state for the given relay block/indices:
	fn get_approval_signatures(
		&mut self,
		indices: HashSet<(Hash, CandidateIndex)>,
	) -> HashMap<ValidatorIndex, ValidatorSignature> {
		let mut all_sigs = HashMap::new();
		for (hash, index) in indices {
			let _span = self
				.spans
				.get(&hash)
				.map(|span| span.child("get-approval-signatures"))
				.unwrap_or_else(|| jaeger::Span::new(&hash, "get-approval-signatures"))
				.with_string_tag("block-hash", format!("{:?}", hash))
				.with_stage(jaeger::Stage::ApprovalDistribution);

			let block_entry = match self.blocks.get(&hash) {
				None => {
					gum::debug!(
						target: LOG_TARGET,
						?hash,
						"`get_approval_signatures`: could not find block entry for given hash!"
					);
					continue
				},
				Some(e) => e,
			};

			let sigs = block_entry
				.approval_entries(index)
				.into_iter()
				.filter_map(|approval_entry| approval_entry.approval(index))
				.map(|approval| (approval.validator, approval.signature))
				.collect::<HashMap<ValidatorIndex, ValidatorSignature>>();
			all_sigs.extend(sigs);
		}
		all_sigs
	}

	async fn unify_with_peer(
		sender: &mut impl overseer::ApprovalDistributionSenderTrait,
		metrics: &Metrics,
		entries: &mut HashMap<Hash, BlockEntry>,
		topologies: &SessionGridTopologies,
		total_peers: usize,
		peer_id: PeerId,
		protocol_version: ProtocolVersion,
		view: View,
		rng: &mut (impl CryptoRng + Rng),
	) {
		metrics.on_unify_with_peer();
		let _timer = metrics.time_unify_with_peer();

		let mut assignments_to_send = Vec::new();
		let mut approvals_to_send = Vec::new();

		let view_finalized_number = view.finalized_number;
		for head in view.into_iter() {
			let mut block = head;

			// Walk the chain back to last finalized block of the peer view.
			loop {
				let entry = match entries.get_mut(&block) {
					Some(entry) if entry.number > view_finalized_number => entry,
					_ => break,
				};

				// Any peer which is in the `known_by` set has already been
				// sent all messages it's meant to get for that block and all
				// in-scope prior blocks.
				if entry.known_by.contains_key(&peer_id) {
					break
				}

				let peer_knowledge = entry.known_by.entry(peer_id).or_default();
				let topology = topologies.get_topology(entry.session);

				// We want to iterate the `approval_entries` of the block entry as these contain all
				// assignments that also link all approval votes.
				for approval_entry in entry.approval_entries.values_mut() {
					// Propagate the message to all peers in the required routing set OR
					// randomly sample peers.
					{
						let required_routing = approval_entry.routing_info().required_routing;
						let random_routing = &mut approval_entry.routing_info_mut().random_routing;
						let rng = &mut *rng;
						let mut peer_filter = move |peer_id| {
							let in_topology = topology.as_ref().map_or(false, |t| {
								t.local_grid_neighbors().route_to_peer(required_routing, peer_id)
							});
							in_topology || {
								let route_random = random_routing.sample(total_peers, rng);
								if route_random {
									random_routing.inc_sent();
								}

								route_random
							}
						};

						if !peer_filter(&peer_id) {
							continue
						}
					}

					let assignment_message = approval_entry.assignment();
					let approval_messages = approval_entry.approvals();
					let (assignment_knowledge, message_kind) =
						approval_entry.create_assignment_knowledge(block);

					// Only send stuff a peer doesn't know in the context of a relay chain block.
					if !peer_knowledge.contains(&assignment_knowledge, message_kind) {
						peer_knowledge.sent.insert(assignment_knowledge, message_kind);
						assignments_to_send.push(assignment_message);
					}

					// Filter approval votes.
					for approval_message in approval_messages {
						let (approval_knowledge, message_kind) = approval_entry
							.create_approval_knowledge(block, approval_message.candidate_index);

						if !peer_knowledge.contains(&approval_knowledge, message_kind) {
							peer_knowledge.sent.insert(approval_knowledge, message_kind);
							approvals_to_send.push(approval_message);
						}
					}
				}

				block = entry.parent_hash;
			}
		}

		if !assignments_to_send.is_empty() {
			gum::trace!(
				target: LOG_TARGET,
				?peer_id,
				?protocol_version,
				num = assignments_to_send.len(),
				"Sending assignments to unified peer",
			);

			send_assignments_batched(
				sender,
				assignments_to_send,
				&vec![(peer_id, protocol_version)],
			)
			.await;
		}

		if !approvals_to_send.is_empty() {
			gum::trace!(
				target: LOG_TARGET,
				?peer_id,
				?protocol_version,
				num = approvals_to_send.len(),
				"Sending approvals to unified peer",
			);

			send_approvals_batched(sender, approvals_to_send, &vec![(peer_id, protocol_version)])
				.await;
		}
	}

	async fn enable_aggression<Context>(
		&mut self,
		ctx: &mut Context,
		resend: Resend,
		metrics: &Metrics,
	) {
		let config = self.aggression_config.clone();

		if !self.aggression_config.should_trigger_aggression(self.approval_checking_lag) {
			gum::trace!(
				target: LOG_TARGET,
				approval_checking_lag = self.approval_checking_lag,
				"Aggression not enabled",
			);
			return
		}

		let max_age = self.blocks_by_number.iter().rev().next().map(|(num, _)| num);

		let max_age = match max_age {
			Some(max) => *max,
			_ => return, // empty.
		};

		// Since we have the approval checking lag, we need to set the `min_age` accordingly to
		// enable aggresion for the oldest block that is not approved.
		let min_age = max_age.saturating_sub(self.approval_checking_lag);

		gum::debug!(target: LOG_TARGET, min_age, max_age, "Aggression enabled",);

		adjust_required_routing_and_propagate(
			ctx,
			&mut self.blocks,
			&self.topologies,
			|block_entry| {
				let block_age = max_age - block_entry.number;

				if resend == Resend::Yes &&
					config
						.resend_unfinalized_period
						.as_ref()
						.map_or(false, |p| block_age > 0 && block_age % p == 0)
				{
					// Retry sending to all peers.
					for (_, knowledge) in block_entry.known_by.iter_mut() {
						knowledge.sent = Knowledge::default();
					}

					true
				} else {
					false
				}
			},
			|required_routing, _, _| *required_routing,
			&self.peer_views,
		)
		.await;

		adjust_required_routing_and_propagate(
			ctx,
			&mut self.blocks,
			&self.topologies,
			|block_entry| {
				// Ramp up aggression only for the very oldest block(s).
				// Approval voting can get stuck on a single block preventing
				// its descendants from being finalized. Waste minimal bandwidth
				// this way. Also, disputes might prevent finality - again, nothing
				// to waste bandwidth on newer blocks for.
				block_entry.number == min_age
			},
			|required_routing, local, _| {
				// It's a bit surprising not to have a topology at this age.
				if *required_routing == RequiredRouting::PendingTopology {
					gum::debug!(
						target: LOG_TARGET,
						lag = ?self.approval_checking_lag,
						"Encountered old block pending gossip topology",
					);
					return *required_routing
				}

				let mut new_required_routing = *required_routing;

				if config.l1_threshold.as_ref().map_or(false, |t| &self.approval_checking_lag >= t)
				{
					// Message originator sends to everyone.
					if local && new_required_routing != RequiredRouting::All {
						metrics.on_aggression_l1();
						new_required_routing = RequiredRouting::All;
					}
				}

				if config.l2_threshold.as_ref().map_or(false, |t| &self.approval_checking_lag >= t)
				{
					// Message originator sends to everyone. Everyone else sends to XY.
					if !local && new_required_routing != RequiredRouting::GridXY {
						metrics.on_aggression_l2();
						new_required_routing = RequiredRouting::GridXY;
					}
				}
				new_required_routing
			},
			&self.peer_views,
		)
		.await;
	}

	// Filter out invalid candidate index and certificate core bitfields.
	// For each invalid assignment we also punish the peer.
	async fn sanitize_v1_assignments(
		&mut self,
		peer_id: PeerId,
		sender: &mut impl overseer::ApprovalDistributionSenderTrait,
		assignments: Vec<(IndirectAssignmentCert, CandidateIndex)>,
	) -> Vec<(IndirectAssignmentCertV2, CandidateBitfield)> {
		let mut sanitized_assignments = Vec::new();
		for (cert, candidate_index) in assignments.into_iter() {
			let cert_bitfield_bits = match cert.cert.kind {
				AssignmentCertKind::RelayVRFDelay { core_index } => core_index.0 as usize + 1,
				// We don't want to run the VRF yet, but the output is always bounded by `n_cores`.
				// We assume `candidate_bitfield` length for the core bitfield and we just check
				// against `MAX_BITFIELD_SIZE` later.
				AssignmentCertKind::RelayVRFModulo { .. } => candidate_index as usize + 1,
			};

			let candidate_bitfield_bits = candidate_index as usize + 1;

			// Ensure bitfields length under hard limit.
			if cert_bitfield_bits > MAX_BITFIELD_SIZE || candidate_bitfield_bits > MAX_BITFIELD_SIZE
			{
				// Punish the peer for the invalid message.
				modify_reputation(&mut self.reputation, sender, peer_id, COST_OVERSIZED_BITFIELD)
					.await;
			} else {
				sanitized_assignments.push((cert.into(), candidate_index.into()))
			}
		}

		sanitized_assignments
	}

	// Filter out oversized candidate and certificate core bitfields.
	// For each invalid assignment we also punish the peer.
	async fn sanitize_v2_assignments(
		&mut self,
		peer_id: PeerId,
		sender: &mut impl overseer::ApprovalDistributionSenderTrait,
		assignments: Vec<(IndirectAssignmentCertV2, CandidateBitfield)>,
	) -> Vec<(IndirectAssignmentCertV2, CandidateBitfield)> {
		let mut sanitized_assignments = Vec::new();
		for (cert, candidate_bitfield) in assignments.into_iter() {
			let cert_bitfield_bits = match &cert.cert.kind {
				AssignmentCertKindV2::RelayVRFDelay { core_index } => core_index.0 as usize + 1,
				// We don't want to run the VRF yet, but the output is always bounded by `n_cores`.
				// We assume `candidate_bitfield` length for the core bitfield and we just check
				// against `MAX_BITFIELD_SIZE` later.
				AssignmentCertKindV2::RelayVRFModulo { .. } => candidate_bitfield.len(),
				AssignmentCertKindV2::RelayVRFModuloCompact { core_bitfield } =>
					core_bitfield.len(),
			};

			let candidate_bitfield_bits = candidate_bitfield.len();

			// Our bitfield has `Lsb0`.
			let msb = candidate_bitfield_bits - 1;

			// Ensure bitfields length under hard limit.
			if cert_bitfield_bits > MAX_BITFIELD_SIZE
				|| candidate_bitfield_bits > MAX_BITFIELD_SIZE
				// Ensure minimum bitfield size - MSB needs to be one.
				|| !candidate_bitfield.bit_at(msb.as_bit_index())
			{
				// Punish the peer for the invalid message.
				modify_reputation(&mut self.reputation, sender, peer_id, COST_OVERSIZED_BITFIELD)
					.await;
			} else {
				sanitized_assignments.push((cert, candidate_bitfield))
			}
		}

		sanitized_assignments
	}
}

// This adjusts the required routing of messages in blocks that pass the block filter
// according to the modifier function given.
//
// The modifier accepts as inputs the current required-routing state, whether
// the message is locally originating, and the validator index of the message issuer.
//
// Then, if the topology is known, this progates messages to all peers in the required
// routing set which are aware of the block. Peers which are unaware of the block
// will have the message sent when it enters their view in `unify_with_peer`.
//
// Note that the required routing of a message can be modified even if the
// topology is unknown yet.
#[overseer::contextbounds(ApprovalDistribution, prefix = self::overseer)]
async fn adjust_required_routing_and_propagate<Context, BlockFilter, RoutingModifier>(
	ctx: &mut Context,
	blocks: &mut HashMap<Hash, BlockEntry>,
	topologies: &SessionGridTopologies,
	block_filter: BlockFilter,
	routing_modifier: RoutingModifier,
	peer_views: &HashMap<PeerId, PeerEntry>,
) where
	BlockFilter: Fn(&mut BlockEntry) -> bool,
	RoutingModifier: Fn(&RequiredRouting, bool, &ValidatorIndex) -> RequiredRouting,
{
	let mut peer_assignments = HashMap::new();
	let mut peer_approvals = HashMap::new();

	// Iterate all blocks in the session, producing payloads
	// for each connected peer.
	for (block_hash, block_entry) in blocks {
		if !block_filter(block_entry) {
			continue
		}

		let topology = match topologies.get_topology(block_entry.session) {
			Some(t) => t,
			None => continue,
		};

		// We just need to iterate the `approval_entries` of the block entry as these contain all
		// assignments that also link all approval votes.
		for approval_entry in block_entry.approval_entries.values_mut() {
			let new_required_routing = routing_modifier(
				&approval_entry.routing_info().required_routing,
				approval_entry.routing_info().local,
				&approval_entry.validator_index(),
			);

			approval_entry.update_required_routing(new_required_routing);

			if approval_entry.routing_info().required_routing.is_empty() {
				continue
			}

			let assignment_message = approval_entry.assignment();
			let approval_messages = approval_entry.approvals();
			let (assignment_knowledge, message_kind) =
				approval_entry.create_assignment_knowledge(*block_hash);

			for (peer, peer_knowledge) in &mut block_entry.known_by {
				if !topology
					.local_grid_neighbors()
					.route_to_peer(approval_entry.routing_info().required_routing, peer)
				{
					continue
				}

				// Only send stuff a peer doesn't know in the context of a relay chain block.
				if !peer_knowledge.contains(&assignment_knowledge, message_kind) {
					peer_knowledge.sent.insert(assignment_knowledge.clone(), message_kind);
					peer_assignments
						.entry(*peer)
						.or_insert_with(Vec::new)
						.push(assignment_message.clone());
				}

				// Filter approval votes.
				for approval_message in &approval_messages {
					let (approval_knowledge, message_kind) = approval_entry
						.create_approval_knowledge(*block_hash, approval_message.candidate_index);

					if !peer_knowledge.contains(&approval_knowledge, message_kind) {
						peer_knowledge.sent.insert(approval_knowledge, message_kind);
						peer_approvals
							.entry(*peer)
							.or_insert_with(Vec::new)
							.push(approval_message.clone());
					}
				}
			}
		}
	}

	// Send messages in accumulated packets, assignments preceding approvals.
	for (peer, assignments_packet) in peer_assignments {
		if let Some(peer_view) = peer_views.get(&peer) {
			send_assignments_batched(
				ctx.sender(),
				assignments_packet,
				&vec![(peer, peer_view.version)],
			)
			.await;
		} else {
			// This should never happen.
			gum::warn!(target: LOG_TARGET, ?peer, "Unknown protocol version for peer",);
		}
	}

	for (peer, approvals_packet) in peer_approvals {
		if let Some(peer_view) = peer_views.get(&peer) {
			send_approvals_batched(
				ctx.sender(),
				approvals_packet,
				&vec![(peer, peer_view.version)],
			)
			.await;
		} else {
			// This should never happen.
			gum::warn!(target: LOG_TARGET, ?peer, "Unknown protocol version for peer",);
		}
	}
}

/// Modify the reputation of a peer based on its behavior.
async fn modify_reputation(
	reputation: &mut ReputationAggregator,
	sender: &mut impl overseer::ApprovalDistributionSenderTrait,
	peer_id: PeerId,
	rep: Rep,
) {
	gum::trace!(
		target: LOG_TARGET,
		reputation = ?rep,
		?peer_id,
		"Reputation change for peer",
	);
	reputation.modify(sender, peer_id, rep).await;
}

#[overseer::contextbounds(ApprovalDistribution, prefix = self::overseer)]
impl ApprovalDistribution {
	/// Create a new instance of the [`ApprovalDistribution`] subsystem.
	pub fn new(metrics: Metrics) -> Self {
		Self { metrics }
	}

	async fn run<Context>(self, ctx: Context) {
		let mut state = State::default();

		// According to the docs of `rand`, this is a ChaCha12 RNG in practice
		// and will always be chosen for strong performance and security properties.
		let mut rng = rand::rngs::StdRng::from_entropy();
		self.run_inner(ctx, &mut state, REPUTATION_CHANGE_INTERVAL, &mut rng).await
	}

	/// Used for testing.
	async fn run_inner<Context>(
		self,
		mut ctx: Context,
		state: &mut State,
		reputation_interval: Duration,
		rng: &mut (impl CryptoRng + Rng),
	) {
		let new_reputation_delay = || futures_timer::Delay::new(reputation_interval).fuse();
		let mut reputation_delay = new_reputation_delay();

		loop {
			select! {
				_ = reputation_delay => {
					state.reputation.send(ctx.sender()).await;
					reputation_delay = new_reputation_delay();
				},
				message = ctx.recv().fuse() => {
					let message = match message {
						Ok(message) => message,
						Err(e) => {
							gum::debug!(target: LOG_TARGET, err = ?e, "Failed to receive a message from Overseer, exiting");
							return
						},
					};
					match message {
						FromOrchestra::Communication { msg } =>
							Self::handle_incoming(&mut ctx, state, msg, &self.metrics, rng).await,
						FromOrchestra::Signal(OverseerSignal::ActiveLeaves(update)) => {
							gum::trace!(target: LOG_TARGET, "active leaves signal (ignored)");
							// the relay chain blocks relevant to the approval subsystems
							// are those that are available, but not finalized yet
							// actived and deactivated heads hence are irrelevant to this subsystem, other than
							// for tracing purposes.
							if let Some(activated) = update.activated {
								let head = activated.hash;
								let approval_distribution_span =
									jaeger::PerLeafSpan::new(activated.span, "approval-distribution");
								state.spans.insert(head, approval_distribution_span);
							}
						},
						FromOrchestra::Signal(OverseerSignal::BlockFinalized(_hash, number)) => {
							gum::trace!(target: LOG_TARGET, number = %number, "finalized signal");
							state.handle_block_finalized(&mut ctx, &self.metrics, number).await;
						},
						FromOrchestra::Signal(OverseerSignal::Conclude) => return,
					}
				},
			}
		}
	}

	async fn handle_incoming<Context>(
		ctx: &mut Context,
		state: &mut State,
		msg: ApprovalDistributionMessage,
		metrics: &Metrics,
		rng: &mut (impl CryptoRng + Rng),
	) {
		match msg {
			ApprovalDistributionMessage::NetworkBridgeUpdate(event) => {
				state.handle_network_msg(ctx, metrics, event, rng).await;
			},
			ApprovalDistributionMessage::NewBlocks(metas) => {
				state.handle_new_blocks(ctx, metrics, metas, rng).await;
			},
			ApprovalDistributionMessage::DistributeAssignment(cert, candidate_indices) => {
				let _span = state
					.spans
					.get(&cert.block_hash)
					.map(|span| span.child("import-and-distribute-assignment"))
					.unwrap_or_else(|| jaeger::Span::new(&cert.block_hash, "distribute-assignment"))
					.with_string_tag("block-hash", format!("{:?}", cert.block_hash))
					.with_stage(jaeger::Stage::ApprovalDistribution);

				gum::debug!(
					target: LOG_TARGET,
					?candidate_indices,
					block_hash = ?cert.block_hash,
					assignment_kind = ?cert.cert.kind,
					"Distributing our assignment on candidates",
				);

				state
					.import_and_circulate_assignment(
						ctx,
						&metrics,
						MessageSource::Local,
						cert,
						candidate_indices,
						rng,
					)
					.await;
			},
			ApprovalDistributionMessage::DistributeApproval(vote) => {
				gum::debug!(
					target: LOG_TARGET,
					"Distributing our approval vote on candidate (block={}, index={})",
					vote.block_hash,
					vote.candidate_index,
				);

				state
					.import_and_circulate_approval(ctx, metrics, MessageSource::Local, vote)
					.await;
			},
			ApprovalDistributionMessage::GetApprovalSignatures(indices, tx) => {
				let sigs = state.get_approval_signatures(indices);
				if let Err(_) = tx.send(sigs) {
					gum::debug!(
						target: LOG_TARGET,
						"Sending back approval signatures failed, oneshot got closed"
					);
				}
			},
			ApprovalDistributionMessage::ApprovalCheckingLagUpdate(lag) => {
				gum::debug!(target: LOG_TARGET, lag, "Received `ApprovalCheckingLagUpdate`");
				state.approval_checking_lag = lag;
			},
		}
	}
}

<<<<<<< HEAD
=======
fn versioned_approvals_packet(
	version: ValidationVersion,
	approvals: Vec<IndirectSignedApprovalVote>,
) -> VersionedValidationProtocol {
	match version {
		ValidationVersion::V1 =>
			Versioned::V1(protocol_v1::ValidationProtocol::ApprovalDistribution(
				protocol_v1::ApprovalDistributionMessage::Approvals(approvals),
			)),
		ValidationVersion::V2 =>
			Versioned::V2(protocol_v2::ValidationProtocol::ApprovalDistribution(
				protocol_v2::ApprovalDistributionMessage::Approvals(approvals),
			)),
	}
}

fn versioned_assignments_packet(
	version: ValidationVersion,
	assignments: Vec<(IndirectAssignmentCert, CandidateIndex)>,
) -> VersionedValidationProtocol {
	match version {
		ValidationVersion::V1 =>
			Versioned::V1(protocol_v1::ValidationProtocol::ApprovalDistribution(
				protocol_v1::ApprovalDistributionMessage::Assignments(assignments),
			)),
		ValidationVersion::V2 =>
			Versioned::V2(protocol_v2::ValidationProtocol::ApprovalDistribution(
				protocol_v2::ApprovalDistributionMessage::Assignments(assignments),
			)),
	}
}

fn filter_peers_by_version(
	peers: &[(PeerId, ValidationVersion)],
	version: ValidationVersion,
) -> Vec<PeerId> {
	peers
		.iter()
		.filter(|(_, v)| v == &version)
		.map(|(peer_id, _)| *peer_id)
		.collect()
}

>>>>>>> bf90cb0b
#[overseer::subsystem(ApprovalDistribution, error=SubsystemError, prefix=self::overseer)]
impl<Context> ApprovalDistribution {
	fn start(self, ctx: Context) -> SpawnedSubsystem {
		let future = self.run(ctx).map(|_| Ok(())).boxed();

		SpawnedSubsystem { name: "approval-distribution-subsystem", future }
	}
}

/// Ensures the batch size is always at least 1 element.
const fn ensure_size_not_zero(size: usize) -> usize {
	if 0 == size {
		panic!("Batch size must be at least 1 (MAX_NOTIFICATION_SIZE constant is too low)",);
	}

	size
}

/// The maximum amount of assignments per batch is 33% of maximum allowed by protocol.
/// This is an arbitrary value. Bumping this up increases the maximum amount of approvals or
/// assignments we send in a single message to peers. Exceeding `MAX_NOTIFICATION_SIZE` will violate
/// the protocol configuration.
pub const MAX_ASSIGNMENT_BATCH_SIZE: usize = ensure_size_not_zero(
	MAX_NOTIFICATION_SIZE as usize /
		std::mem::size_of::<(IndirectAssignmentCertV2, CandidateIndex)>() /
		3,
);

/// The maximum amount of approvals per batch is 33% of maximum allowed by protocol.
pub const MAX_APPROVAL_BATCH_SIZE: usize = ensure_size_not_zero(
	MAX_NOTIFICATION_SIZE as usize / std::mem::size_of::<IndirectSignedApprovalVote>() / 3,
);

// Low level helper for sending assignments.
async fn send_assignments_batched_inner(
	sender: &mut impl overseer::ApprovalDistributionSenderTrait,
	batch: impl IntoIterator<Item = (IndirectAssignmentCertV2, CandidateBitfield)>,
	peers: &[PeerId],
	peer_version: ValidationVersion,
) {
	let peers = peers.into_iter().cloned().collect::<Vec<_>>();
	if peer_version == ValidationVersion::VStaging {
		sender
			.send_message(NetworkBridgeTxMessage::SendValidationMessage(
				peers,
				Versioned::VStaging(protocol_vstaging::ValidationProtocol::ApprovalDistribution(
					protocol_vstaging::ApprovalDistributionMessage::Assignments(
						batch.into_iter().collect(),
					),
				)),
			))
			.await;
	} else {
		// Create a batch of v1 assignments from v2 assignments that are compatible with v1.
		// `IndirectAssignmentCertV2` -> `IndirectAssignmentCert`
		let batch = batch
			.into_iter()
			.filter_map(|(cert, candidates)| {
				cert.try_into().ok().map(|cert| {
					(
						cert,
						// First 1 bit index is the candidate index.
						candidates
							.first_one()
							.map(|index| index as CandidateIndex)
							.expect("Assignment was checked for not being empty; qed"),
					)
				})
			})
			.collect();
		sender
			.send_message(NetworkBridgeTxMessage::SendValidationMessage(
				peers,
				Versioned::V1(protocol_v1::ValidationProtocol::ApprovalDistribution(
					protocol_v1::ApprovalDistributionMessage::Assignments(batch),
				)),
			))
			.await;
	}
}

/// Send assignments while honoring the `max_notification_size` of the protocol.
///
/// Splitting the messages into multiple notifications allows more granular processing at the
/// destination, such that the subsystem doesn't get stuck for long processing a batch
/// of assignments and can `select!` other tasks.
pub(crate) async fn send_assignments_batched(
	sender: &mut impl overseer::ApprovalDistributionSenderTrait,
	v2_assignments: impl IntoIterator<Item = (IndirectAssignmentCertV2, CandidateBitfield)> + Clone,
	peers: &[(PeerId, ProtocolVersion)],
) {
	let v1_peers = filter_by_peer_version(peers, ValidationVersion::V1.into());
	let v2_peers = filter_by_peer_version(peers, ValidationVersion::VStaging.into());

	if !v1_peers.is_empty() {
		// Older peers(v1) do not understand `AssignmentsV2` messages, so we have to filter these
		// out.
		let v1_assignments = v2_assignments
			.clone()
			.into_iter()
			.filter(|(_, candidates)| candidates.count_ones() == 1);

		let mut v1_batches = v1_assignments.peekable();

		while v1_batches.peek().is_some() {
			let batch: Vec<_> = v1_batches.by_ref().take(MAX_ASSIGNMENT_BATCH_SIZE).collect();
			send_assignments_batched_inner(sender, batch, &v1_peers, ValidationVersion::V1).await;
		}
	}

	if !v2_peers.is_empty() {
		let mut v2_batches = v2_assignments.into_iter().peekable();

		while v2_batches.peek().is_some() {
			let batch = v2_batches.by_ref().take(MAX_ASSIGNMENT_BATCH_SIZE).collect::<Vec<_>>();
			send_assignments_batched_inner(sender, batch, &v2_peers, ValidationVersion::VStaging)
				.await;
		}
	}
}

/// Send approvals while honoring the `max_notification_size` of the protocol and peer version.
pub(crate) async fn send_approvals_batched(
	sender: &mut impl overseer::ApprovalDistributionSenderTrait,
	approvals: impl IntoIterator<Item = IndirectSignedApprovalVote> + Clone,
	peers: &[(PeerId, ProtocolVersion)],
) {
	let v1_peers = filter_by_peer_version(peers, ValidationVersion::V1.into());
	let v2_peers = filter_by_peer_version(peers, ValidationVersion::VStaging.into());

	if !v1_peers.is_empty() {
		let mut batches = approvals.clone().into_iter().peekable();

		while batches.peek().is_some() {
			let batch: Vec<_> = batches.by_ref().take(MAX_APPROVAL_BATCH_SIZE).collect();

			sender
				.send_message(NetworkBridgeTxMessage::SendValidationMessage(
					v1_peers.clone(),
					Versioned::V1(protocol_v1::ValidationProtocol::ApprovalDistribution(
						protocol_v1::ApprovalDistributionMessage::Approvals(batch),
					)),
				))
				.await;
		}
	}

	if !v2_peers.is_empty() {
		let mut batches = approvals.into_iter().peekable();

		while batches.peek().is_some() {
			let batch: Vec<_> = batches.by_ref().take(MAX_APPROVAL_BATCH_SIZE).collect();

			sender
				.send_message(NetworkBridgeTxMessage::SendValidationMessage(
					v2_peers.clone(),
					Versioned::VStaging(
						protocol_vstaging::ValidationProtocol::ApprovalDistribution(
							protocol_vstaging::ApprovalDistributionMessage::Approvals(batch),
						),
					),
				))
				.await;
		}
	}
}<|MERGE_RESOLUTION|>--- conflicted
+++ resolved
@@ -28,15 +28,9 @@
 use polkadot_node_network_protocol::{
 	self as net_protocol, filter_by_peer_version,
 	grid_topology::{RandomRouting, RequiredRouting, SessionGridTopologies, SessionGridTopology},
-<<<<<<< HEAD
 	peer_set::MAX_NOTIFICATION_SIZE,
-	v1 as protocol_v1, vstaging as protocol_vstaging, PeerId, UnifiedReputationChange as Rep,
-	Versioned, View,
-=======
-	peer_set::{ValidationVersion, MAX_NOTIFICATION_SIZE},
-	v1 as protocol_v1, v2 as protocol_v2, PeerId, UnifiedReputationChange as Rep, Versioned,
-	VersionedValidationProtocol, View,
->>>>>>> bf90cb0b
+	v1 as protocol_v1, v2 as protocol_v2, vstaging as protocol_vstaging, PeerId,
+	UnifiedReputationChange as Rep, Versioned, View,
 };
 use polkadot_node_primitives::approval::{
 	v1::{
@@ -840,6 +834,7 @@
 		peer_id: PeerId,
 		msg: Versioned<
 			protocol_v1::ApprovalDistributionMessage,
+			protocol_v2::ApprovalDistributionMessage,
 			protocol_vstaging::ApprovalDistributionMessage,
 		>,
 		rng: &mut R,
@@ -847,14 +842,9 @@
 		R: CryptoRng + Rng,
 	{
 		match msg {
-<<<<<<< HEAD
 			Versioned::VStaging(protocol_vstaging::ApprovalDistributionMessage::Assignments(
 				assignments,
 			)) => {
-=======
-			Versioned::V1(protocol_v1::ApprovalDistributionMessage::Assignments(assignments)) |
-			Versioned::V2(protocol_v2::ApprovalDistributionMessage::Assignments(assignments)) => {
->>>>>>> bf90cb0b
 				gum::trace!(
 					target: LOG_TARGET,
 					peer_id = %peer_id,
@@ -873,7 +863,8 @@
 				)
 				.await;
 			},
-			Versioned::V1(protocol_v1::ApprovalDistributionMessage::Assignments(assignments)) => {
+			Versioned::V1(protocol_v1::ApprovalDistributionMessage::Assignments(assignments)) |
+			Versioned::V2(protocol_v2::ApprovalDistributionMessage::Assignments(assignments)) => {
 				gum::trace!(
 					target: LOG_TARGET,
 					peer_id = %peer_id,
@@ -893,15 +884,11 @@
 				)
 				.await;
 			},
-<<<<<<< HEAD
 			Versioned::VStaging(protocol_vstaging::ApprovalDistributionMessage::Approvals(
 				approvals,
 			)) |
-			Versioned::V1(protocol_v1::ApprovalDistributionMessage::Approvals(approvals)) => {
-=======
 			Versioned::V1(protocol_v1::ApprovalDistributionMessage::Approvals(approvals)) |
 			Versioned::V2(protocol_v2::ApprovalDistributionMessage::Approvals(approvals)) => {
->>>>>>> bf90cb0b
 				gum::trace!(
 					target: LOG_TARGET,
 					peer_id = %peer_id,
@@ -1322,33 +1309,8 @@
 				approval_entry.routing_info().random_routing.sample(n_peers_total, rng);
 
 			if route_random {
-<<<<<<< HEAD
 				approval_entry.routing_info_mut().random_routing.inc_sent();
 				peers.push(peer);
-=======
-				message_state.random_routing.inc_sent();
-			}
-
-			route_random
-		};
-
-		let (v1_peers, v2_peers) = {
-			let peer_data = &self.peer_data;
-			let peers = entry
-				.known_by
-				.keys()
-				.filter_map(|p| peer_data.get_key_value(p))
-				.filter(|(p, _)| peer_filter(p))
-				.map(|(p, peer_data)| (*p, peer_data.version))
-				.collect::<Vec<_>>();
-
-			// Add the metadata of the assignment to the knowledge of each peer.
-			for (peer, _) in peers.iter() {
-				// we already filtered peers above, so this should always be Some
-				if let Some(peer_knowledge) = entry.known_by.get_mut(peer) {
-					peer_knowledge.sent.insert(message_subject.clone(), message_kind);
-				}
->>>>>>> bf90cb0b
 			}
 		}
 
@@ -1360,7 +1322,6 @@
 			}
 		}
 
-<<<<<<< HEAD
 		if !peers.is_empty() {
 			gum::trace!(
 				target: LOG_TARGET,
@@ -1379,28 +1340,6 @@
 				.collect::<Vec<_>>();
 
 			send_assignments_batched(ctx.sender(), assignments, &peers).await;
-=======
-			let v1_peers = filter_peers_by_version(&peers, ValidationVersion::V1);
-			let v2_peers = filter_peers_by_version(&peers, ValidationVersion::V2);
-
-			(v1_peers, v2_peers)
-		};
-
-		if !v1_peers.is_empty() {
-			ctx.send_message(NetworkBridgeTxMessage::SendValidationMessage(
-				v1_peers,
-				versioned_assignments_packet(ValidationVersion::V1, assignments.clone()),
-			))
-			.await;
-		}
-
-		if !v2_peers.is_empty() {
-			ctx.send_message(NetworkBridgeTxMessage::SendValidationMessage(
-				v2_peers,
-				versioned_assignments_packet(ValidationVersion::V2, assignments.clone()),
-			))
-			.await;
->>>>>>> bf90cb0b
 		}
 	}
 
@@ -1672,7 +1611,6 @@
 			in_topology || knowledge.sent.contains(message_subject, MessageKind::Assignment)
 		};
 
-<<<<<<< HEAD
 		let peers = entry
 			.known_by
 			.iter()
@@ -1685,28 +1623,9 @@
 			// we already filtered peers above, so this should always be Some
 			if let Some(entry) = entry.known_by.get_mut(&peer.0) {
 				entry.sent.insert(message_subject.clone(), message_kind);
-=======
-		let (v1_peers, v2_peers) = {
-			let peer_data = &self.peer_data;
-			let peers = entry
-				.known_by
-				.iter()
-				.filter_map(|(p, k)| peer_data.get(&p).map(|pd| (p, k, pd.version)))
-				.filter(|(p, k, _)| peer_filter(p, k))
-				.map(|(p, _, v)| (*p, v))
-				.collect::<Vec<_>>();
-
-			// Add the metadata of the assignment to the knowledge of each peer.
-			for (peer, _) in peers.iter() {
-				// we already filtered peers above, so this should always be Some
-				if let Some(peer_knowledge) = entry.known_by.get_mut(peer) {
-					peer_knowledge.sent.insert(message_subject.clone(), message_kind);
-				}
->>>>>>> bf90cb0b
-			}
-		}
-
-<<<<<<< HEAD
+			}
+		}
+
 		if !peers.is_empty() {
 			let approvals = vec![vote];
 			gum::trace!(
@@ -1717,58 +1636,7 @@
 				num_peers = peers.len(),
 				"Sending an approval to peers",
 			);
-=======
-			if !peers.is_empty() {
-				gum::trace!(
-					target: LOG_TARGET,
-					?block_hash,
-					?candidate_index,
-					local = source.peer_id().is_none(),
-					num_peers = peers.len(),
-					"Sending an approval to peers",
-				);
-			}
-
-			let v1_peers = filter_peers_by_version(&peers, ValidationVersion::V1);
-			let v2_peers = filter_peers_by_version(&peers, ValidationVersion::V2);
-
-			(v1_peers, v2_peers)
-		};
->>>>>>> bf90cb0b
-
-			let v1_peers = filter_by_peer_version(&peers, ValidationVersion::V1.into());
-			let v2_peers = filter_by_peer_version(&peers, ValidationVersion::VStaging.into());
-
-			if !v1_peers.is_empty() {
-				ctx.send_message(NetworkBridgeTxMessage::SendValidationMessage(
-					v1_peers,
-					Versioned::V1(protocol_v1::ValidationProtocol::ApprovalDistribution(
-						protocol_v1::ApprovalDistributionMessage::Approvals(approvals.clone()),
-					)),
-				))
-				.await;
-			}
-
-<<<<<<< HEAD
-			if !v2_peers.is_empty() {
-				ctx.send_message(NetworkBridgeTxMessage::SendValidationMessage(
-					v2_peers,
-					Versioned::VStaging(
-						protocol_vstaging::ValidationProtocol::ApprovalDistribution(
-							protocol_vstaging::ApprovalDistributionMessage::Approvals(approvals),
-						),
-					),
-				))
-				.await;
-			}
-=======
-		if !v2_peers.is_empty() {
-			ctx.send_message(NetworkBridgeTxMessage::SendValidationMessage(
-				v2_peers,
-				versioned_approvals_packet(ValidationVersion::V2, approvals),
-			))
-			.await;
->>>>>>> bf90cb0b
+			send_approvals_batched(ctx.sender(), approvals, &peers).await;
 		}
 	}
 
@@ -2396,52 +2264,6 @@
 	}
 }
 
-<<<<<<< HEAD
-=======
-fn versioned_approvals_packet(
-	version: ValidationVersion,
-	approvals: Vec<IndirectSignedApprovalVote>,
-) -> VersionedValidationProtocol {
-	match version {
-		ValidationVersion::V1 =>
-			Versioned::V1(protocol_v1::ValidationProtocol::ApprovalDistribution(
-				protocol_v1::ApprovalDistributionMessage::Approvals(approvals),
-			)),
-		ValidationVersion::V2 =>
-			Versioned::V2(protocol_v2::ValidationProtocol::ApprovalDistribution(
-				protocol_v2::ApprovalDistributionMessage::Approvals(approvals),
-			)),
-	}
-}
-
-fn versioned_assignments_packet(
-	version: ValidationVersion,
-	assignments: Vec<(IndirectAssignmentCert, CandidateIndex)>,
-) -> VersionedValidationProtocol {
-	match version {
-		ValidationVersion::V1 =>
-			Versioned::V1(protocol_v1::ValidationProtocol::ApprovalDistribution(
-				protocol_v1::ApprovalDistributionMessage::Assignments(assignments),
-			)),
-		ValidationVersion::V2 =>
-			Versioned::V2(protocol_v2::ValidationProtocol::ApprovalDistribution(
-				protocol_v2::ApprovalDistributionMessage::Assignments(assignments),
-			)),
-	}
-}
-
-fn filter_peers_by_version(
-	peers: &[(PeerId, ValidationVersion)],
-	version: ValidationVersion,
-) -> Vec<PeerId> {
-	peers
-		.iter()
-		.filter(|(_, v)| v == &version)
-		.map(|(peer_id, _)| *peer_id)
-		.collect()
-}
-
->>>>>>> bf90cb0b
 #[overseer::subsystem(ApprovalDistribution, error=SubsystemError, prefix=self::overseer)]
 impl<Context> ApprovalDistribution {
 	fn start(self, ctx: Context) -> SpawnedSubsystem {
@@ -2512,13 +2334,17 @@
 				})
 			})
 			.collect();
+		let message = if peer_version == ValidationVersion::V1 {
+			Versioned::V1(protocol_v1::ValidationProtocol::ApprovalDistribution(
+				protocol_v1::ApprovalDistributionMessage::Assignments(batch),
+			))
+		} else {
+			Versioned::V2(protocol_v2::ValidationProtocol::ApprovalDistribution(
+				protocol_v2::ApprovalDistributionMessage::Assignments(batch),
+			))
+		};
 		sender
-			.send_message(NetworkBridgeTxMessage::SendValidationMessage(
-				peers,
-				Versioned::V1(protocol_v1::ValidationProtocol::ApprovalDistribution(
-					protocol_v1::ApprovalDistributionMessage::Assignments(batch),
-				)),
-			))
+			.send_message(NetworkBridgeTxMessage::SendValidationMessage(peers, message))
 			.await;
 	}
 }
@@ -2534,9 +2360,12 @@
 	peers: &[(PeerId, ProtocolVersion)],
 ) {
 	let v1_peers = filter_by_peer_version(peers, ValidationVersion::V1.into());
-	let v2_peers = filter_by_peer_version(peers, ValidationVersion::VStaging.into());
-
-	if !v1_peers.is_empty() {
+	let v2_peers = filter_by_peer_version(peers, ValidationVersion::V2.into());
+	let vstaging_peers = filter_by_peer_version(peers, ValidationVersion::VStaging.into());
+
+	// V1 and V2 validation protocol do not have any changes with regard to
+	// ApprovalDistributionMessage so they can be treated the same.
+	if !v1_peers.is_empty() || !v2_peers.is_empty() {
 		// Older peers(v1) do not understand `AssignmentsV2` messages, so we have to filter these
 		// out.
 		let v1_assignments = v2_assignments
@@ -2548,17 +2377,35 @@
 
 		while v1_batches.peek().is_some() {
 			let batch: Vec<_> = v1_batches.by_ref().take(MAX_ASSIGNMENT_BATCH_SIZE).collect();
-			send_assignments_batched_inner(sender, batch, &v1_peers, ValidationVersion::V1).await;
-		}
-	}
-
-	if !v2_peers.is_empty() {
-		let mut v2_batches = v2_assignments.into_iter().peekable();
-
-		while v2_batches.peek().is_some() {
-			let batch = v2_batches.by_ref().take(MAX_ASSIGNMENT_BATCH_SIZE).collect::<Vec<_>>();
-			send_assignments_batched_inner(sender, batch, &v2_peers, ValidationVersion::VStaging)
+			if !v1_peers.is_empty() {
+				send_assignments_batched_inner(
+					sender,
+					batch.clone(),
+					&v1_peers,
+					ValidationVersion::V1,
+				)
 				.await;
+			}
+
+			if !v2_peers.is_empty() {
+				send_assignments_batched_inner(sender, batch, &v2_peers, ValidationVersion::V2)
+					.await;
+			}
+		}
+	}
+
+	if !vstaging_peers.is_empty() {
+		let mut vstaging = v2_assignments.into_iter().peekable();
+
+		while vstaging.peek().is_some() {
+			let batch = vstaging.by_ref().take(MAX_ASSIGNMENT_BATCH_SIZE).collect::<Vec<_>>();
+			send_assignments_batched_inner(
+				sender,
+				batch,
+				&vstaging_peers,
+				ValidationVersion::VStaging,
+			)
+			.await;
 		}
 	}
 }
@@ -2570,34 +2417,48 @@
 	peers: &[(PeerId, ProtocolVersion)],
 ) {
 	let v1_peers = filter_by_peer_version(peers, ValidationVersion::V1.into());
-	let v2_peers = filter_by_peer_version(peers, ValidationVersion::VStaging.into());
-
-	if !v1_peers.is_empty() {
+	let v2_peers = filter_by_peer_version(peers, ValidationVersion::V2.into());
+	let vstaging_peers = filter_by_peer_version(peers, ValidationVersion::VStaging.into());
+
+	if !v1_peers.is_empty() || !v2_peers.is_empty() {
 		let mut batches = approvals.clone().into_iter().peekable();
 
 		while batches.peek().is_some() {
 			let batch: Vec<_> = batches.by_ref().take(MAX_APPROVAL_BATCH_SIZE).collect();
 
+			if !v1_peers.is_empty() {
+				sender
+					.send_message(NetworkBridgeTxMessage::SendValidationMessage(
+						v1_peers.clone(),
+						Versioned::V1(protocol_v1::ValidationProtocol::ApprovalDistribution(
+							protocol_v1::ApprovalDistributionMessage::Approvals(batch.clone()),
+						)),
+					))
+					.await;
+			}
+
+			if !v2_peers.is_empty() {
+				sender
+					.send_message(NetworkBridgeTxMessage::SendValidationMessage(
+						v2_peers.clone(),
+						Versioned::V2(protocol_v2::ValidationProtocol::ApprovalDistribution(
+							protocol_v2::ApprovalDistributionMessage::Approvals(batch),
+						)),
+					))
+					.await;
+			}
+		}
+	}
+
+	if !vstaging_peers.is_empty() {
+		let mut batches = approvals.into_iter().peekable();
+
+		while batches.peek().is_some() {
+			let batch: Vec<_> = batches.by_ref().take(MAX_APPROVAL_BATCH_SIZE).collect();
+
 			sender
 				.send_message(NetworkBridgeTxMessage::SendValidationMessage(
-					v1_peers.clone(),
-					Versioned::V1(protocol_v1::ValidationProtocol::ApprovalDistribution(
-						protocol_v1::ApprovalDistributionMessage::Approvals(batch),
-					)),
-				))
-				.await;
-		}
-	}
-
-	if !v2_peers.is_empty() {
-		let mut batches = approvals.into_iter().peekable();
-
-		while batches.peek().is_some() {
-			let batch: Vec<_> = batches.by_ref().take(MAX_APPROVAL_BATCH_SIZE).collect();
-
-			sender
-				.send_message(NetworkBridgeTxMessage::SendValidationMessage(
-					v2_peers.clone(),
+					vstaging_peers.clone(),
 					Versioned::VStaging(
 						protocol_vstaging::ValidationProtocol::ApprovalDistribution(
 							protocol_vstaging::ApprovalDistributionMessage::Approvals(batch),
