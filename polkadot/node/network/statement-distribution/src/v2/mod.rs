--- conflicted
+++ resolved
@@ -774,7 +774,7 @@
 				&mut active.cluster_tracker,
 				&state.candidates,
 				&relay_parent_state.statement_store,
-				local_validator_state.index,
+				active.index,
 			)
 			.await;
 		}
@@ -1000,6 +1000,7 @@
 		let local_validator = relay_parent_state
 			.local_validator
 			.as_ref()
+			.and_then(|state| state.active.as_ref())
 			.map(|state| state.index)
 			.unwrap_or(ValidatorIndex(9999));
 		let grid_tracker = &mut relay_parent_state
@@ -1330,7 +1331,7 @@
 			peer = ?peer.0,
 			candidate_hash = ?statement.payload().candidate_hash(),
 			validator_index = ?statement.validator_index(),
-			local_validator = ?local_validator.index,
+			local_validator = ?local_validator.active.as_ref().map(|val| val.index).unwrap_or(ValidatorIndex(9999)),
 			"circulate_statement"
 		);
 	}
@@ -1466,14 +1467,10 @@
 		None => {
 			// we shouldn't be receiving statements unless we're a validator
 			// this session.
-<<<<<<< HEAD
-			gum::info!(target: LOG_TARGET, "statement_distribution: no_local_validator");
-			modify_reputation(reputation, ctx.sender(), peer, COST_UNEXPECTED_STATEMENT).await;
-=======
 			if per_session.is_not_validator() {
+				gum::info!(target: LOG_TARGET, "statement_distribution: no_local_validator");
 				modify_reputation(reputation, ctx.sender(), peer, COST_UNEXPECTED_STATEMENT).await;
 			}
->>>>>>> 18165ebb
 			return
 		},
 		Some(l) => l,
@@ -1490,14 +1487,10 @@
 			},
 		};
 
-<<<<<<< HEAD
 	gum::info!(target: LOG_TARGET, ?peer, ?candidate_hash, ?validator_index, "statement_distribution: handle incoming");
 
 	let mut prints = String::new();
-	let cluster_sender_index = {
-=======
 	let (active, cluster_sender_index) = {
->>>>>>> 18165ebb
 		// This block of code only returns `Some` when both the originator and
 		// the sending peer are in the cluster.
 		let active = local_validator.active.as_mut();
@@ -1511,7 +1504,6 @@
 			})
 			.unwrap_or_default();
 
-<<<<<<< HEAD
 		if allowed_senders.is_empty() {
 			prints = format!(
 				"{} Not allowed senders grid {:?}",
@@ -1519,30 +1511,21 @@
 				statement.unchecked_validator_index()
 			);
 		}
-		allowed_senders
-=======
 		let idx = allowed_senders
->>>>>>> 18165ebb
 			.iter()
 			.filter_map(|i| session_info.discovery_keys.get(i.0 as usize).map(|ad| (*i, ad)))
 			.filter(|(_, ad)| peer_state.is_authority(ad))
 			.map(|(i, _)| i)
-<<<<<<< HEAD
-			.next()
-	};
-
-	if cluster_sender_index.is_none() {
-		prints = format!(
-			"{} none_cluser_sender_index {:?}",
-			prints,
-			statement.unchecked_validator_index()
-		);
-	}
-
-	let checked_statement = if let Some(cluster_sender_index) = cluster_sender_index {
+			.next();
+		(active, idx)
+	};
+
+	let checked_statement = if let Some((active, cluster_sender_index)) =
+		active.zip(cluster_sender_index)
+	{
 		match handle_cluster_statement(
 			relay_parent,
-			&mut local_validator.cluster_tracker,
+			&mut active.cluster_tracker,
 			per_relay_parent.session,
 			&per_session.session_info,
 			statement,
@@ -1557,97 +1540,48 @@
 			},
 		}
 	} else {
-		let (direct_statement_providers, print_new, occupied) =
+		let (direct_statement_providers, print_statement_provider, ocuppied) =
 			local_validator.grid_tracker.direct_statement_providers(
 				&per_session.groups,
 				statement.unchecked_validator_index(),
 				statement.unchecked_payload(),
 			);
-
-		if direct_statement_providers.is_empty() {
-			prints = format!(
-				"{} no direct_statement_providers {:?} becasue {:}",
-				prints,
-				statement.unchecked_validator_index(),
-				print_new,
-			);
-		}
 		let grid_sender_index = direct_statement_providers
 			.into_iter()
 			.filter_map(|i| session_info.discovery_keys.get(i.0 as usize).map(|ad| (i, ad)))
 			.filter(|(_, ad)| peer_state.is_authority(ad))
 			.map(|(i, _)| i)
-=======
->>>>>>> 18165ebb
 			.next();
-		(active, idx)
-	};
-
-	let checked_statement =
-		if let Some((active, cluster_sender_index)) = active.zip(cluster_sender_index) {
-			match handle_cluster_statement(
+
+		if let Some(grid_sender_index) = grid_sender_index {
+			match handle_grid_statement(
 				relay_parent,
-				&mut active.cluster_tracker,
+				&mut local_validator.grid_tracker,
 				per_relay_parent.session,
-				&per_session.session_info,
+				&per_session,
 				statement,
-				cluster_sender_index,
+				grid_sender_index,
 			) {
-				Ok(Some(s)) => s,
-				Ok(None) => return,
+				Ok(s) => s,
 				Err(rep) => {
 					modify_reputation(reputation, ctx.sender(), peer, rep).await;
 					return
 				},
 			}
 		} else {
-<<<<<<< HEAD
-			let occupied_index = occupied
-=======
-			let grid_sender_index = local_validator
-				.grid_tracker
-				.direct_statement_providers(
-					&per_session.groups,
-					statement.unchecked_validator_index(),
-					statement.unchecked_payload(),
-				)
->>>>>>> 18165ebb
+			let occupied_index = ocuppied
 				.into_iter()
 				.filter_map(|i| session_info.discovery_keys.get(i.0 as usize).map(|ad| (i, ad)))
 				.filter(|(_, ad)| peer_state.is_authority(ad))
 				.map(|(i, _)| i)
 				.next();
-
-<<<<<<< HEAD
-			gum::info!(target: LOG_TARGET, ?peer, ?candidate_hash, ?validator_index, ?prints, ?occupied_index, ids = ?peer_state.discovery_ids, "statement_distribution: not a cluster or a grid peer");
 			// Not a cluster or grid peer.
+			gum::info!(target: LOG_TARGET, ?peer, ?candidate_hash, ?validator_index, ?prints, ?print_statement_provider, ?occupied_index, ids = ?peer_state.discovery_ids, "statement_distribution: not a cluster or a grid peer");
+
 			modify_reputation(reputation, ctx.sender(), peer, COST_UNEXPECTED_STATEMENT).await;
 			return
 		}
 	};
-=======
-			if let Some(grid_sender_index) = grid_sender_index {
-				match handle_grid_statement(
-					relay_parent,
-					&mut local_validator.grid_tracker,
-					per_relay_parent.session,
-					&per_session,
-					statement,
-					grid_sender_index,
-				) {
-					Ok(s) => s,
-					Err(rep) => {
-						modify_reputation(reputation, ctx.sender(), peer, rep).await;
-						return
-					},
-				}
-			} else {
-				// Not a cluster or grid peer.
-				modify_reputation(reputation, ctx.sender(), peer, COST_UNEXPECTED_STATEMENT).await;
-				return
-			}
-		};
->>>>>>> 18165ebb
 
 	let statement = checked_statement.payload().clone();
 	let originator_index = checked_statement.validator_index();
@@ -2007,7 +1941,11 @@
 				group_index,
 				candidate_hash,
 				&(p.0, p.1.try_into().expect("Qed, can not fail was checked above")),
-				local_validator.index,
+				local_validator
+					.active
+					.as_ref()
+					.map(|val| val.index)
+					.unwrap_or(ValidatorIndex(9999)),
 			)
 			.into_iter()
 			.map(|m| (vec![p.0], m)),
@@ -2613,7 +2551,11 @@
 		group_index,
 		candidate_hash,
 		peer,
-		local_validator.index,
+		local_validator
+			.active
+			.as_ref()
+			.map(|val| val.index)
+			.unwrap_or(ValidatorIndex(9999)),
 	);
 
 	messages.extend(statement_messages.into_iter().map(|m| (vec![peer.0], m)));
@@ -2705,7 +2647,11 @@
 				// Assume the latest stable version, if we don't have info about peer version.
 				.unwrap_or(ValidationVersion::V2),
 		),
-		local_validator.index,
+		local_validator
+			.active
+			.as_ref()
+			.map(|val| val.index)
+			.unwrap_or(ValidatorIndex(9999)),
 	);
 
 	if !messages.is_empty() {
