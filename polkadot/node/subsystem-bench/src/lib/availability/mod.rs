// Copyright (C) Parity Technologies (UK) Ltd.
// This file is part of Polkadot.

// Polkadot is free software: you can redistribute it and/or modify
// it under the terms of the GNU General Public License as published by
// the Free Software Foundation, either version 3 of the License, or
// (at your option) any later version.

// Polkadot is distributed in the hope that it will be useful,
// but WITHOUT ANY WARRANTY; without even the implied warranty of
// MERCHANTABILITY or FITNESS FOR A PARTICULAR PURPOSE.  See the
// GNU General Public License for more details.

// You should have received a copy of the GNU General Public License
// along with Polkadot.  If not, see <http://www.gnu.org/licenses/>.

use crate::{
	availability::av_store_helpers::new_av_store,
	dummy_builder,
	environment::{TestEnvironment, TestEnvironmentDependencies, GENESIS_HASH},
	mock::{
		av_store::{self, MockAvailabilityStore, NetworkAvailabilityState},
		chain_api::{ChainApiState, MockChainApi},
		network_bridge::{self, MockNetworkBridgeRx, MockNetworkBridgeTx},
		runtime_api::{node_features_with_chunk_mapping_enabled, MockRuntimeApi},
		AlwaysSupportsParachains,
	},
	network::new_network,
	usage::BenchmarkUsage,
};
use colored::Colorize;
use futures::{channel::oneshot, stream::FuturesUnordered, StreamExt};
<<<<<<< HEAD
use itertools::Itertools;
use polkadot_node_subsystem_util::availability_chunks::availability_chunk_indices;

=======
>>>>>>> d37719da
use parity_scale_codec::Encode;
use polkadot_availability_bitfield_distribution::BitfieldDistribution;
use polkadot_availability_distribution::{
	AvailabilityDistributionSubsystem, IncomingRequestReceivers,
};
use polkadot_availability_recovery::{AvailabilityRecoverySubsystem, RecoveryStrategyKind};
use polkadot_node_core_av_store::AvailabilityStoreSubsystem;
use polkadot_node_metrics::metrics::Metrics;
use polkadot_node_network_protocol::{
<<<<<<< HEAD
	request_response::{v1, v2, IncomingRequest, ReqProtocolNames},
	OurView, Versioned, VersionedValidationProtocol,
=======
	request_response::{IncomingRequest, ReqProtocolNames},
	OurView,
>>>>>>> d37719da
};
use polkadot_node_subsystem::{
	messages::{AllMessages, AvailabilityRecoveryMessage},
	Overseer, OverseerConnector, SpawnGlue,
};
use polkadot_node_subsystem_types::{
	messages::{AvailabilityStoreMessage, NetworkBridgeEvent},
	Span,
};
use polkadot_overseer::{metrics::Metrics as OverseerMetrics, Handle as OverseerHandle};
<<<<<<< HEAD
use polkadot_primitives::{
	AvailabilityBitfield, BlockNumber, CandidateHash, CandidateReceipt, ChunkIndex, CoreIndex,
	GroupIndex, Hash, HeadData, Header, PersistedValidationData, Signed, SigningContext,
	ValidatorIndex,
};
use polkadot_primitives_test_helpers::{dummy_candidate_receipt, dummy_hash};
use sc_network::{
	request_responses::{IncomingRequest as RawIncomingRequest, ProtocolConfig},
	PeerId,
};
use sc_service::SpawnTaskHandle;
use serde::{Deserialize, Serialize};
use sp_core::H256;
use std::{collections::HashMap, iter::Cycle, ops::Sub, sync::Arc, time::Instant};
use strum::Display;
=======
use polkadot_primitives::{Block, GroupIndex, Hash};
use sc_network::request_responses::{IncomingRequest as RawIncomingRequest, ProtocolConfig};

use sc_service::SpawnTaskHandle;
use serde::{Deserialize, Serialize};
use std::{ops::Sub, sync::Arc, time::Instant};
pub use test_state::TestState;
>>>>>>> d37719da

mod av_store_helpers;
mod test_state;

const LOG_TARGET: &str = "subsystem-bench::availability";

#[derive(clap::ValueEnum, Clone, Copy, Debug, PartialEq, Serialize, Deserialize, Display)]
#[value(rename_all = "kebab-case")]
#[strum(serialize_all = "kebab-case")]
pub enum Strategy {
	/// Regular random chunk recovery. This is also the fallback for the next strategies.
	Chunks,
	/// Recovery from systematic chunks. Much faster than regular chunk recovery becasue it avoid
	/// doing the reed-solomon reconstruction.
	Systematic,
	/// Fetch the full availability datafrom backers first. Saves CPU as we don't need to
	/// re-construct from chunks. Typically this is only faster if nodes have enough bandwidth.
	FullFromBackers,
}

#[derive(Debug, Clone, Serialize, Deserialize, clap::Parser)]
#[clap(rename_all = "kebab-case")]
#[allow(missing_docs)]
pub struct DataAvailabilityReadOptions {
<<<<<<< HEAD
	#[clap(short, long, default_value_t = Strategy::Systematic)]
	pub strategy: Strategy,
=======
	#[clap(short, long, default_value_t = false)]
	/// Turbo boost AD Read by fetching the full availability datafrom backers first. Saves CPU as
	/// we don't need to re-construct from chunks. Typically this is only faster if nodes have
	/// enough bandwidth.
	pub fetch_from_backers: bool,
>>>>>>> d37719da
}

pub enum TestDataAvailability {
	Read(DataAvailabilityReadOptions),
	Write,
}

fn build_overseer_for_availability_read(
	spawn_task_handle: SpawnTaskHandle,
	runtime_api: MockRuntimeApi,
	av_store: MockAvailabilityStore,
	(network_bridge_tx, network_bridge_rx): (MockNetworkBridgeTx, MockNetworkBridgeRx),
	availability_recovery: AvailabilityRecoverySubsystem,
	dependencies: &TestEnvironmentDependencies,
) -> (Overseer<SpawnGlue<SpawnTaskHandle>, AlwaysSupportsParachains>, OverseerHandle) {
	let overseer_connector = OverseerConnector::with_event_capacity(64000);
	let overseer_metrics = OverseerMetrics::try_register(&dependencies.registry).unwrap();

	let dummy = dummy_builder!(spawn_task_handle, overseer_metrics);
	let builder = dummy
		.replace_runtime_api(|_| runtime_api)
		.replace_availability_store(|_| av_store)
		.replace_network_bridge_tx(|_| network_bridge_tx)
		.replace_network_bridge_rx(|_| network_bridge_rx)
		.replace_availability_recovery(|_| availability_recovery);

	let (overseer, raw_handle) =
		builder.build_with_connector(overseer_connector).expect("Should not fail");

	(overseer, OverseerHandle::new(raw_handle))
}

#[allow(clippy::too_many_arguments)]
fn build_overseer_for_availability_write(
	spawn_task_handle: SpawnTaskHandle,
	runtime_api: MockRuntimeApi,
	(network_bridge_tx, network_bridge_rx): (MockNetworkBridgeTx, MockNetworkBridgeRx),
	availability_distribution: AvailabilityDistributionSubsystem,
	chain_api: MockChainApi,
	availability_store: AvailabilityStoreSubsystem,
	bitfield_distribution: BitfieldDistribution,
	dependencies: &TestEnvironmentDependencies,
) -> (Overseer<SpawnGlue<SpawnTaskHandle>, AlwaysSupportsParachains>, OverseerHandle) {
	let overseer_connector = OverseerConnector::with_event_capacity(64000);
	let overseer_metrics = OverseerMetrics::try_register(&dependencies.registry).unwrap();

	let dummy = dummy_builder!(spawn_task_handle, overseer_metrics);
	let builder = dummy
		.replace_runtime_api(|_| runtime_api)
		.replace_availability_store(|_| availability_store)
		.replace_network_bridge_tx(|_| network_bridge_tx)
		.replace_network_bridge_rx(|_| network_bridge_rx)
		.replace_chain_api(|_| chain_api)
		.replace_bitfield_distribution(|_| bitfield_distribution)
		// This is needed to test own chunk recovery for `n_cores`.
		.replace_availability_distribution(|_| availability_distribution);

	let (overseer, raw_handle) =
		builder.build_with_connector(overseer_connector).expect("Should not fail");

	(overseer, OverseerHandle::new(raw_handle))
}

pub fn prepare_test(
	state: &TestState,
	mode: TestDataAvailability,
	with_prometheus_endpoint: bool,
) -> (TestEnvironment, Vec<ProtocolConfig>) {
<<<<<<< HEAD
	prepare_test_inner(
		config,
		state,
		mode,
		TestEnvironmentDependencies::default(),
		with_prometheus_endpoint,
	)
}

fn prepare_test_inner(
	config: TestConfiguration,
	state: &mut TestState,
	mode: TestDataAvailability,
	dependencies: TestEnvironmentDependencies,
	with_prometheus_endpoint: bool,
) -> (TestEnvironment, Vec<ProtocolConfig>) {
	// Generate test authorities.
	let test_authorities = config.generate_authorities();

	let mut candidate_hashes: HashMap<H256, Vec<CandidateReceipt>> = HashMap::new();

	// Prepare per block candidates.
	// Genesis block is always finalized, so we start at 1.
	for block_num in 1..=config.num_blocks {
		for _ in 0..config.n_cores {
			candidate_hashes
				.entry(Hash::repeat_byte(block_num as u8))
				.or_default()
				.push(state.next_candidate().expect("Cycle iterator"))
		}

		// First candidate is our backed candidate.
		state.backed_candidates.push(
			candidate_hashes
				.get(&Hash::repeat_byte(block_num as u8))
				.expect("just inserted above")
				.first()
				.expect("just inserted above")
				.clone(),
		);
	}

	let runtime_api = MockRuntimeApi::new(
		config.clone(),
		test_authorities.clone(),
		candidate_hashes,
		Default::default(),
		Default::default(),
		0,
	);

=======
	let dependencies = TestEnvironmentDependencies::default();
>>>>>>> d37719da
	let availability_state = NetworkAvailabilityState {
		candidate_hashes: state.candidate_hashes.clone(),
		candidate_hash_to_core_index: state.candidate_hash_to_core_index.clone(),
		available_data: state.available_data.clone(),
		chunks: state.chunks.clone(),
		chunk_indices: state.chunk_indices.clone(),
		req_protocol_names: state.req_protocol_names.clone(),
	};

	let mut req_cfgs = Vec::new();

<<<<<<< HEAD
	let (collation_req_receiver, collation_req_cfg) =
		IncomingRequest::get_config_receiver(&state.req_protocol_names);
	req_cfgs.push(collation_req_cfg);

	let (pov_req_receiver, pov_req_cfg) =
		IncomingRequest::get_config_receiver(&state.req_protocol_names);

	let (chunk_req_v1_receiver, chunk_req_v1_cfg) =
		IncomingRequest::<v1::ChunkFetchingRequest>::get_config_receiver(&state.req_protocol_names);

	// We won't use v1 chunk fetching requests, but we need to keep the inbound queue alive.
	// Otherwise, av-distribution subsystem will terminate.
	std::mem::forget(chunk_req_v1_cfg);

	let (chunk_req_v2_receiver, chunk_req_v2_cfg) =
		IncomingRequest::<v2::ChunkFetchingRequest>::get_config_receiver(&state.req_protocol_names);
=======
	let (collation_req_receiver, collation_req_cfg) = IncomingRequest::get_config_receiver::<
		Block,
		sc_network::NetworkWorker<Block, Hash>,
	>(&ReqProtocolNames::new(GENESIS_HASH, None));
	req_cfgs.push(collation_req_cfg);

	let (pov_req_receiver, pov_req_cfg) = IncomingRequest::get_config_receiver::<
		Block,
		sc_network::NetworkWorker<Block, Hash>,
	>(&ReqProtocolNames::new(GENESIS_HASH, None));

	let (chunk_req_receiver, chunk_req_cfg) = IncomingRequest::get_config_receiver::<
		Block,
		sc_network::NetworkWorker<Block, Hash>,
	>(&ReqProtocolNames::new(GENESIS_HASH, None));
>>>>>>> d37719da
	req_cfgs.push(pov_req_cfg);

	let (network, network_interface, network_receiver) = new_network(
		&state.config,
		&dependencies,
		&state.test_authorities,
		vec![Arc::new(availability_state.clone())],
	);

	let network_bridge_tx = network_bridge::MockNetworkBridgeTx::new(
		network.clone(),
		network_interface.subsystem_sender(),
		state.test_authorities.clone(),
	);
	let network_bridge_rx =
<<<<<<< HEAD
		network_bridge::MockNetworkBridgeRx::new(network_receiver, Some(chunk_req_v2_cfg));
=======
		network_bridge::MockNetworkBridgeRx::new(network_receiver, Some(chunk_req_cfg));

	let runtime_api = runtime_api::MockRuntimeApi::new(
		state.config.clone(),
		state.test_authorities.clone(),
		state.candidate_receipts.clone(),
		Default::default(),
		Default::default(),
		0,
	);
>>>>>>> d37719da

	let (overseer, overseer_handle) = match &mode {
		TestDataAvailability::Read(options) => {
			let subsystem = match options.strategy {
				Strategy::FullFromBackers =>
					AvailabilityRecoverySubsystem::with_recovery_strategy_kind(
						collation_req_receiver,
						&state.req_protocol_names,
						Metrics::try_register(&dependencies.registry).unwrap(),
						RecoveryStrategyKind::BackersFirstAlways,
					),
				Strategy::Chunks => AvailabilityRecoverySubsystem::with_recovery_strategy_kind(
					collation_req_receiver,
					&state.req_protocol_names,
					Metrics::try_register(&dependencies.registry).unwrap(),
					RecoveryStrategyKind::ChunksAlways,
				),
				Strategy::Systematic => AvailabilityRecoverySubsystem::with_recovery_strategy_kind(
					collation_req_receiver,
					&state.req_protocol_names,
					Metrics::try_register(&dependencies.registry).unwrap(),
					RecoveryStrategyKind::SystematicChunks,
				),
			};

			// Use a mocked av-store.
			let av_store = MockAvailabilityStore::new(
				state.chunks.clone(),
				state.chunk_indices.clone(),
				state.candidate_hashes.clone(),
				state.candidate_hash_to_core_index.clone(),
			);

			build_overseer_for_availability_read(
				dependencies.task_manager.spawn_handle(),
				runtime_api,
				av_store,
				(network_bridge_tx, network_bridge_rx),
				subsystem,
				&dependencies,
			)
		},
		TestDataAvailability::Write => {
			let availability_distribution = AvailabilityDistributionSubsystem::new(
<<<<<<< HEAD
				test_authorities.keyring.keystore(),
				IncomingRequestReceivers {
					pov_req_receiver,
					chunk_req_v1_receiver,
					chunk_req_v2_receiver,
				},
				state.req_protocol_names.clone(),
=======
				state.test_authorities.keyring.keystore(),
				IncomingRequestReceivers { pov_req_receiver, chunk_req_receiver },
>>>>>>> d37719da
				Metrics::try_register(&dependencies.registry).unwrap(),
			);

			let chain_api_state = ChainApiState { block_headers: state.block_headers.clone() };
			let chain_api = MockChainApi::new(chain_api_state);
			let bitfield_distribution =
				BitfieldDistribution::new(Metrics::try_register(&dependencies.registry).unwrap());
			build_overseer_for_availability_write(
				dependencies.task_manager.spawn_handle(),
				runtime_api,
				(network_bridge_tx, network_bridge_rx),
				availability_distribution,
				chain_api,
				new_av_store(&dependencies),
				bitfield_distribution,
				&dependencies,
			)
		},
	};

	(
		TestEnvironment::new(
			dependencies,
			state.config.clone(),
			network,
			overseer,
			overseer_handle,
			state.test_authorities.clone(),
			with_prometheus_endpoint,
		),
		req_cfgs,
	)
}

<<<<<<< HEAD
#[derive(Clone)]
pub struct TestState {
	// Full test configuration
	config: TestConfiguration,
	// A cycle iterator on all PoV sizes used in the test.
	pov_sizes: Cycle<std::vec::IntoIter<usize>>,
	// Generated candidate receipts to be used in the test
	candidates: Cycle<std::vec::IntoIter<CandidateReceipt>>,
	// Map from pov size to candidate index
	pov_size_to_candidate: HashMap<usize, usize>,
	// Map from generated candidate hashes to candidate index in `available_data`
	// and `chunks`.
	candidate_hashes: HashMap<CandidateHash, usize>,
	// Map from candidate hash to occupied core index.
	candidate_hash_to_core_index: HashMap<CandidateHash, CoreIndex>,
	// Per candidate index receipts.
	candidate_receipt_templates: Vec<CandidateReceipt>,
	// Per candidate index `AvailableData`
	available_data: Vec<AvailableData>,
	// Per candidate index chunks
	chunks: Vec<Vec<ErasureChunk>>,
	// Per-core ValidatorIndex -> ChunkIndex mapping
	chunk_indices: Vec<Vec<ChunkIndex>>,
	// Per relay chain block - candidate backed by our backing group
	backed_candidates: Vec<CandidateReceipt>,
	// Request protcol names
	req_protocol_names: ReqProtocolNames,
}

impl TestState {
	pub fn next_candidate(&mut self) -> Option<CandidateReceipt> {
		let candidate = self.candidates.next();
		let candidate_hash = candidate.as_ref().unwrap().hash();
		gum::trace!(target: LOG_TARGET, "Next candidate selected {:?}", candidate_hash);
		candidate
	}

	/// Generate candidates to be used in the test.
	fn generate_candidates(&mut self) {
		let count = self.config.n_cores * self.config.num_blocks;
		gum::info!(target: LOG_TARGET,"{}", format!("Pre-generating {} candidates.", count).bright_blue());

		// Generate all candidates
		self.candidates = (0..count)
			.map(|index| {
				let pov_size = self.pov_sizes.next().expect("This is a cycle; qed");
				let candidate_index = *self
					.pov_size_to_candidate
					.get(&pov_size)
					.expect("pov_size always exists; qed");
				let mut candidate_receipt =
					self.candidate_receipt_templates[candidate_index].clone();

				// Make it unique.
				candidate_receipt.descriptor.relay_parent = Hash::from_low_u64_be(index as u64);
				// Store the new candidate in the state
				self.candidate_hashes.insert(candidate_receipt.hash(), candidate_index);

				let core_index = (index % self.config.n_cores) as u32;
				self.candidate_hash_to_core_index
					.insert(candidate_receipt.hash(), core_index.into());

				gum::debug!(target: LOG_TARGET, candidate_hash = ?candidate_receipt.hash(), "new candidate");

				candidate_receipt
			})
			.collect::<Vec<_>>()
			.into_iter()
			.cycle();
	}

	pub fn new(config: &TestConfiguration) -> Self {
		let config = config.clone();

		let mut chunks = Vec::new();
		let mut available_data = Vec::new();
		let mut candidate_receipt_templates = Vec::new();
		let mut pov_size_to_candidate = HashMap::new();

		// we use it for all candidates.
		let persisted_validation_data = PersistedValidationData {
			parent_head: HeadData(vec![7, 8, 9]),
			relay_parent_number: Default::default(),
			max_pov_size: 1024,
			relay_parent_storage_root: Default::default(),
		};

		let chunk_indices = (0..config.n_cores)
			.map(|core_index| {
				availability_chunk_indices(
					Some(&node_features_with_chunk_mapping_enabled()),
					config.n_validators,
					CoreIndex(core_index as u32),
				)
				.unwrap()
			})
			.collect();

		// For each unique pov we create a candidate receipt.
		for (index, pov_size) in config.pov_sizes().iter().cloned().unique().enumerate() {
			gum::info!(target: LOG_TARGET, index, pov_size, "{}", "Generating template candidate".bright_blue());

			let mut candidate_receipt = dummy_candidate_receipt(dummy_hash());
			let pov = PoV { block_data: BlockData(vec![index as u8; pov_size]) };

			let new_available_data = AvailableData {
				validation_data: persisted_validation_data.clone(),
				pov: Arc::new(pov),
			};

			let (new_chunks, erasure_root) = derive_erasure_chunks_with_proofs_and_root(
				config.n_validators,
				&new_available_data,
				|_, _| {},
			);

			candidate_receipt.descriptor.erasure_root = erasure_root;

			chunks.push(new_chunks);
			available_data.push(new_available_data);
			pov_size_to_candidate.insert(pov_size, index);
			candidate_receipt_templates.push(candidate_receipt);
		}

		gum::info!(target: LOG_TARGET, "{}","Created test environment.".bright_blue());

		let mut _self = Self {
			available_data,
			candidate_receipt_templates,
			chunks,
			chunk_indices,
			pov_size_to_candidate,
			pov_sizes: Vec::from(config.pov_sizes()).into_iter().cycle(),
			candidate_hashes: HashMap::new(),
			candidate_hash_to_core_index: HashMap::new(),
			candidates: Vec::new().into_iter().cycle(),
			backed_candidates: Vec::new(),
			config,
			req_protocol_names: ReqProtocolNames::new(GENESIS_HASH, None),
		};

		_self.generate_candidates();
		_self
	}

	pub fn backed_candidates(&mut self) -> &mut Vec<CandidateReceipt> {
		&mut self.backed_candidates
	}
}

=======
>>>>>>> d37719da
pub async fn benchmark_availability_read(
	benchmark_name: &str,
	env: &mut TestEnvironment,
	state: &TestState,
) -> BenchmarkUsage {
	let config = env.config().clone();

	env.metrics().set_n_validators(config.n_validators);
	env.metrics().set_n_cores(config.n_cores);

	let mut batch = FuturesUnordered::new();
	let mut availability_bytes = 0u128;
	let mut candidates = state.candidates.clone();
	let test_start = Instant::now();
	for block_info in state.block_infos.iter() {
		let block_num = block_info.number as usize;
		gum::info!(target: LOG_TARGET, "Current block {}/{}", block_num, env.config().num_blocks);
		env.metrics().set_current_block(block_num);

		let block_start_ts = Instant::now();
		env.import_block(block_info.clone()).await;

		for candidate_num in 0..config.n_cores as u64 {
			let candidate =
				candidates.next().expect("We always send up to n_cores*num_blocks; qed");
			let (tx, rx) = oneshot::channel();
			batch.push(rx);

			let message = AllMessages::AvailabilityRecovery(
				AvailabilityRecoveryMessage::RecoverAvailableData(
					candidate.clone(),
					1,
					Some(GroupIndex(
						candidate_num as u32 % (std::cmp::max(5, config.n_cores) / 5) as u32,
					)),
					Some(CoreIndex(candidate_num as u32)),
					tx,
				),
			);
			env.send_message(message).await;
		}

		gum::info!(target: LOG_TARGET, "{}", format!("{} recoveries pending", batch.len()).bright_black());
		while let Some(completed) = batch.next().await {
			let available_data = completed.unwrap().unwrap();
			env.metrics().on_pov_size(available_data.encoded_size());
			availability_bytes += available_data.encoded_size() as u128;
		}

		let block_time = Instant::now().sub(block_start_ts).as_millis() as u64;
		env.metrics().set_block_time(block_time);
		gum::info!(target: LOG_TARGET, "All work for block completed in {}", format!("{:?}ms", block_time).cyan());
	}

	let duration: u128 = test_start.elapsed().as_millis();
	let availability_bytes = availability_bytes / 1024;
	gum::info!(target: LOG_TARGET, "All blocks processed in {}", format!("{:?}ms", duration).cyan());
	gum::info!(target: LOG_TARGET,
		"Throughput: {}",
		format!("{} KiB/block", availability_bytes / env.config().num_blocks as u128).bright_red()
	);
	gum::info!(target: LOG_TARGET,
		"Avg block time: {}",
		format!("{} ms", test_start.elapsed().as_millis() / env.config().num_blocks as u128).red()
	);

	env.stop().await;
	env.collect_resource_usage(benchmark_name, &["availability-recovery"])
}

pub async fn benchmark_availability_write(
	benchmark_name: &str,
	env: &mut TestEnvironment,
	state: &TestState,
) -> BenchmarkUsage {
	let config = env.config().clone();

	env.metrics().set_n_validators(config.n_validators);
	env.metrics().set_n_cores(config.n_cores);

	gum::info!(target: LOG_TARGET, "Seeding availability store with candidates ...");
<<<<<<< HEAD
	for (core_index, backed_candidate) in state.backed_candidates().clone().into_iter().enumerate()
	{
=======
	for backed_candidate in state.backed_candidates.clone() {
>>>>>>> d37719da
		let candidate_index = *state.candidate_hashes.get(&backed_candidate.hash()).unwrap();
		let available_data = state.available_data[candidate_index].clone();
		let (tx, rx) = oneshot::channel();
		env.send_message(AllMessages::AvailabilityStore(
			AvailabilityStoreMessage::StoreAvailableData {
				candidate_hash: backed_candidate.hash(),
				n_validators: config.n_validators as u32,
				available_data,
				expected_erasure_root: backed_candidate.descriptor().erasure_root,
				tx,
				core_index: CoreIndex(core_index as u32),
				node_features: node_features_with_chunk_mapping_enabled(),
			},
		))
		.await;

		rx.await
			.unwrap()
			.expect("Test candidates are stored nicely in availability store");
	}

	gum::info!(target: LOG_TARGET, "Done");

	let test_start = Instant::now();
	for block_info in state.block_infos.iter() {
		let block_num = block_info.number as usize;
		gum::info!(target: LOG_TARGET, "Current block #{}", block_num);
		env.metrics().set_current_block(block_num);

		let block_start_ts = Instant::now();
		let relay_block_hash = block_info.hash;
		env.import_block(block_info.clone()).await;

		// Inform bitfield distribution about our view of current test block
		let message = polkadot_node_subsystem_types::messages::BitfieldDistributionMessage::NetworkBridgeUpdate(
			NetworkBridgeEvent::OurViewChange(OurView::new(vec![(relay_block_hash, Arc::new(Span::Disabled))], 0))
		);
		env.send_message(AllMessages::BitfieldDistribution(message)).await;

		let chunk_fetch_start_ts = Instant::now();

		// Request chunks of our own backed candidate from all other validators.
		let payloads = state.chunk_fetching_requests.get(block_num - 1).expect("pregenerated");
		let receivers = (1..config.n_validators).filter_map(|index| {
			let (pending_response, pending_response_receiver) = oneshot::channel();

<<<<<<< HEAD
			let request = RawIncomingRequest {
				peer: PeerId::random(),
				payload: v2::ChunkFetchingRequest {
					candidate_hash: state.backed_candidates()[block_num - 1].hash(),
					index: ValidatorIndex(index as u32),
				}
				.encode(),
				pending_response,
			};

=======
			let peer_id = *env.authorities().peer_ids.get(index).expect("all validators have ids");
			let payload = payloads.get(index).expect("pregenerated").clone();
			let request = RawIncomingRequest { peer: peer_id, payload, pending_response };
>>>>>>> d37719da
			let peer = env
				.authorities()
				.validator_authority_id
				.get(index)
				.expect("all validators have keys");

			if env.network().is_peer_connected(peer) &&
				env.network().send_request_from_peer(peer, request).is_ok()
			{
				Some(pending_response_receiver)
			} else {
				None
			}
		});

		gum::info!(target: LOG_TARGET, "Waiting for all emulated peers to receive their chunk from us ...");

		let responses = futures::future::try_join_all(receivers)
			.await
			.expect("Chunk is always served successfully");
		// TODO: check if chunk is the one the peer expects to receive.
		assert!(responses.iter().all(|v| v.result.is_ok()));

		let chunk_fetch_duration = Instant::now().sub(chunk_fetch_start_ts).as_millis();
		gum::info!(target: LOG_TARGET, "All chunks received in {}ms", chunk_fetch_duration);

		let network = env.network().clone();
		let authorities = env.authorities().clone();

		// Spawn a task that will generate `n_validator` - 1 signed bitfields and
		// send them from the emulated peers to the subsystem.
		// TODO: Implement topology.
		let messages = state.signed_bitfields.get(&relay_block_hash).expect("pregenerated").clone();
		for index in 1..config.n_validators {
			let from_peer = &authorities.validator_authority_id[index];
			let message = messages.get(index).expect("pregenerated").clone();

			// Send the action from peer only if it is connected to our node.
			if network.is_peer_connected(from_peer) {
				let _ = network.send_message_from_peer(from_peer, message);
			}
		}

		gum::info!(
			"Waiting for {} bitfields to be received and processed",
			config.connected_count()
		);

		// Wait for all bitfields to be processed.
		env.wait_until_metric(
			"polkadot_parachain_received_availability_bitfields_total",
			None,
			|value| value == (config.connected_count() * block_num) as f64,
		)
		.await;

		gum::info!(target: LOG_TARGET, "All bitfields processed");

		let block_time = Instant::now().sub(block_start_ts).as_millis() as u64;
		env.metrics().set_block_time(block_time);
		gum::info!(target: LOG_TARGET, "All work for block completed in {}", format!("{:?}ms", block_time).cyan());
	}

	let duration: u128 = test_start.elapsed().as_millis();
	gum::info!(target: LOG_TARGET, "All blocks processed in {}", format!("{:?}ms", duration).cyan());
	gum::info!(target: LOG_TARGET,
		"Avg block time: {}",
		format!("{} ms", test_start.elapsed().as_millis() / env.config().num_blocks as u128).red()
	);

	env.stop().await;
	env.collect_resource_usage(
		benchmark_name,
		&["availability-distribution", "bitfield-distribution", "availability-store"],
	)
}<|MERGE_RESOLUTION|>--- conflicted
+++ resolved
@@ -17,9 +17,9 @@
 use crate::{
 	availability::av_store_helpers::new_av_store,
 	dummy_builder,
-	environment::{TestEnvironment, TestEnvironmentDependencies, GENESIS_HASH},
+	environment::{TestEnvironment, TestEnvironmentDependencies},
 	mock::{
-		av_store::{self, MockAvailabilityStore, NetworkAvailabilityState},
+		av_store::{MockAvailabilityStore, NetworkAvailabilityState},
 		chain_api::{ChainApiState, MockChainApi},
 		network_bridge::{self, MockNetworkBridgeRx, MockNetworkBridgeTx},
 		runtime_api::{node_features_with_chunk_mapping_enabled, MockRuntimeApi},
@@ -30,12 +30,7 @@
 };
 use colored::Colorize;
 use futures::{channel::oneshot, stream::FuturesUnordered, StreamExt};
-<<<<<<< HEAD
-use itertools::Itertools;
-use polkadot_node_subsystem_util::availability_chunks::availability_chunk_indices;
-
-=======
->>>>>>> d37719da
+
 use parity_scale_codec::Encode;
 use polkadot_availability_bitfield_distribution::BitfieldDistribution;
 use polkadot_availability_distribution::{
@@ -45,13 +40,8 @@
 use polkadot_node_core_av_store::AvailabilityStoreSubsystem;
 use polkadot_node_metrics::metrics::Metrics;
 use polkadot_node_network_protocol::{
-<<<<<<< HEAD
-	request_response::{v1, v2, IncomingRequest, ReqProtocolNames},
-	OurView, Versioned, VersionedValidationProtocol,
-=======
-	request_response::{IncomingRequest, ReqProtocolNames},
+	request_response::{v1, v2, IncomingRequest},
 	OurView,
->>>>>>> d37719da
 };
 use polkadot_node_subsystem::{
 	messages::{AllMessages, AvailabilityRecoveryMessage},
@@ -62,31 +52,14 @@
 	Span,
 };
 use polkadot_overseer::{metrics::Metrics as OverseerMetrics, Handle as OverseerHandle};
-<<<<<<< HEAD
-use polkadot_primitives::{
-	AvailabilityBitfield, BlockNumber, CandidateHash, CandidateReceipt, ChunkIndex, CoreIndex,
-	GroupIndex, Hash, HeadData, Header, PersistedValidationData, Signed, SigningContext,
-	ValidatorIndex,
-};
-use polkadot_primitives_test_helpers::{dummy_candidate_receipt, dummy_hash};
-use sc_network::{
-	request_responses::{IncomingRequest as RawIncomingRequest, ProtocolConfig},
-	PeerId,
-};
+use polkadot_primitives::{Block, CoreIndex, GroupIndex, Hash};
+use sc_network::request_responses::{IncomingRequest as RawIncomingRequest, ProtocolConfig};
+use std::{ops::Sub, sync::Arc, time::Instant};
+use strum::Display;
+
 use sc_service::SpawnTaskHandle;
 use serde::{Deserialize, Serialize};
-use sp_core::H256;
-use std::{collections::HashMap, iter::Cycle, ops::Sub, sync::Arc, time::Instant};
-use strum::Display;
-=======
-use polkadot_primitives::{Block, GroupIndex, Hash};
-use sc_network::request_responses::{IncomingRequest as RawIncomingRequest, ProtocolConfig};
-
-use sc_service::SpawnTaskHandle;
-use serde::{Deserialize, Serialize};
-use std::{ops::Sub, sync::Arc, time::Instant};
 pub use test_state::TestState;
->>>>>>> d37719da
 
 mod av_store_helpers;
 mod test_state;
@@ -111,16 +84,8 @@
 #[clap(rename_all = "kebab-case")]
 #[allow(missing_docs)]
 pub struct DataAvailabilityReadOptions {
-<<<<<<< HEAD
 	#[clap(short, long, default_value_t = Strategy::Systematic)]
 	pub strategy: Strategy,
-=======
-	#[clap(short, long, default_value_t = false)]
-	/// Turbo boost AD Read by fetching the full availability datafrom backers first. Saves CPU as
-	/// we don't need to re-construct from chunks. Typically this is only faster if nodes have
-	/// enough bandwidth.
-	pub fetch_from_backers: bool,
->>>>>>> d37719da
 }
 
 pub enum TestDataAvailability {
@@ -189,61 +154,8 @@
 	mode: TestDataAvailability,
 	with_prometheus_endpoint: bool,
 ) -> (TestEnvironment, Vec<ProtocolConfig>) {
-<<<<<<< HEAD
-	prepare_test_inner(
-		config,
-		state,
-		mode,
-		TestEnvironmentDependencies::default(),
-		with_prometheus_endpoint,
-	)
-}
-
-fn prepare_test_inner(
-	config: TestConfiguration,
-	state: &mut TestState,
-	mode: TestDataAvailability,
-	dependencies: TestEnvironmentDependencies,
-	with_prometheus_endpoint: bool,
-) -> (TestEnvironment, Vec<ProtocolConfig>) {
-	// Generate test authorities.
-	let test_authorities = config.generate_authorities();
-
-	let mut candidate_hashes: HashMap<H256, Vec<CandidateReceipt>> = HashMap::new();
-
-	// Prepare per block candidates.
-	// Genesis block is always finalized, so we start at 1.
-	for block_num in 1..=config.num_blocks {
-		for _ in 0..config.n_cores {
-			candidate_hashes
-				.entry(Hash::repeat_byte(block_num as u8))
-				.or_default()
-				.push(state.next_candidate().expect("Cycle iterator"))
-		}
-
-		// First candidate is our backed candidate.
-		state.backed_candidates.push(
-			candidate_hashes
-				.get(&Hash::repeat_byte(block_num as u8))
-				.expect("just inserted above")
-				.first()
-				.expect("just inserted above")
-				.clone(),
-		);
-	}
-
-	let runtime_api = MockRuntimeApi::new(
-		config.clone(),
-		test_authorities.clone(),
-		candidate_hashes,
-		Default::default(),
-		Default::default(),
-		0,
-	);
-
-=======
 	let dependencies = TestEnvironmentDependencies::default();
->>>>>>> d37719da
+
 	let availability_state = NetworkAvailabilityState {
 		candidate_hashes: state.candidate_hashes.clone(),
 		candidate_hash_to_core_index: state.candidate_hash_to_core_index.clone(),
@@ -255,41 +167,33 @@
 
 	let mut req_cfgs = Vec::new();
 
-<<<<<<< HEAD
-	let (collation_req_receiver, collation_req_cfg) =
-		IncomingRequest::get_config_receiver(&state.req_protocol_names);
+	let (collation_req_receiver, collation_req_cfg) = IncomingRequest::get_config_receiver::<
+		Block,
+		sc_network::NetworkWorker<Block, Hash>,
+	>(&state.req_protocol_names);
 	req_cfgs.push(collation_req_cfg);
 
-	let (pov_req_receiver, pov_req_cfg) =
-		IncomingRequest::get_config_receiver(&state.req_protocol_names);
+	let (pov_req_receiver, pov_req_cfg) = IncomingRequest::get_config_receiver::<
+		Block,
+		sc_network::NetworkWorker<Block, Hash>,
+	>(&state.req_protocol_names);
+	req_cfgs.push(pov_req_cfg);
 
 	let (chunk_req_v1_receiver, chunk_req_v1_cfg) =
-		IncomingRequest::<v1::ChunkFetchingRequest>::get_config_receiver(&state.req_protocol_names);
+		IncomingRequest::<v1::ChunkFetchingRequest>::get_config_receiver::<
+			Block,
+			sc_network::NetworkWorker<Block, Hash>,
+		>(&state.req_protocol_names);
 
 	// We won't use v1 chunk fetching requests, but we need to keep the inbound queue alive.
 	// Otherwise, av-distribution subsystem will terminate.
 	std::mem::forget(chunk_req_v1_cfg);
 
 	let (chunk_req_v2_receiver, chunk_req_v2_cfg) =
-		IncomingRequest::<v2::ChunkFetchingRequest>::get_config_receiver(&state.req_protocol_names);
-=======
-	let (collation_req_receiver, collation_req_cfg) = IncomingRequest::get_config_receiver::<
-		Block,
-		sc_network::NetworkWorker<Block, Hash>,
-	>(&ReqProtocolNames::new(GENESIS_HASH, None));
-	req_cfgs.push(collation_req_cfg);
-
-	let (pov_req_receiver, pov_req_cfg) = IncomingRequest::get_config_receiver::<
-		Block,
-		sc_network::NetworkWorker<Block, Hash>,
-	>(&ReqProtocolNames::new(GENESIS_HASH, None));
-
-	let (chunk_req_receiver, chunk_req_cfg) = IncomingRequest::get_config_receiver::<
-		Block,
-		sc_network::NetworkWorker<Block, Hash>,
-	>(&ReqProtocolNames::new(GENESIS_HASH, None));
->>>>>>> d37719da
-	req_cfgs.push(pov_req_cfg);
+		IncomingRequest::<v2::ChunkFetchingRequest>::get_config_receiver::<
+			Block,
+			sc_network::NetworkWorker<Block, Hash>,
+		>(&state.req_protocol_names);
 
 	let (network, network_interface, network_receiver) = new_network(
 		&state.config,
@@ -304,12 +208,9 @@
 		state.test_authorities.clone(),
 	);
 	let network_bridge_rx =
-<<<<<<< HEAD
 		network_bridge::MockNetworkBridgeRx::new(network_receiver, Some(chunk_req_v2_cfg));
-=======
-		network_bridge::MockNetworkBridgeRx::new(network_receiver, Some(chunk_req_cfg));
-
-	let runtime_api = runtime_api::MockRuntimeApi::new(
+
+	let runtime_api = MockRuntimeApi::new(
 		state.config.clone(),
 		state.test_authorities.clone(),
 		state.candidate_receipts.clone(),
@@ -317,7 +218,6 @@
 		Default::default(),
 		0,
 	);
->>>>>>> d37719da
 
 	let (overseer, overseer_handle) = match &mode {
 		TestDataAvailability::Read(options) => {
@@ -362,18 +262,13 @@
 		},
 		TestDataAvailability::Write => {
 			let availability_distribution = AvailabilityDistributionSubsystem::new(
-<<<<<<< HEAD
-				test_authorities.keyring.keystore(),
+				state.test_authorities.keyring.keystore(),
 				IncomingRequestReceivers {
 					pov_req_receiver,
 					chunk_req_v1_receiver,
 					chunk_req_v2_receiver,
 				},
 				state.req_protocol_names.clone(),
-=======
-				state.test_authorities.keyring.keystore(),
-				IncomingRequestReceivers { pov_req_receiver, chunk_req_receiver },
->>>>>>> d37719da
 				Metrics::try_register(&dependencies.registry).unwrap(),
 			);
 
@@ -408,159 +303,6 @@
 	)
 }
 
-<<<<<<< HEAD
-#[derive(Clone)]
-pub struct TestState {
-	// Full test configuration
-	config: TestConfiguration,
-	// A cycle iterator on all PoV sizes used in the test.
-	pov_sizes: Cycle<std::vec::IntoIter<usize>>,
-	// Generated candidate receipts to be used in the test
-	candidates: Cycle<std::vec::IntoIter<CandidateReceipt>>,
-	// Map from pov size to candidate index
-	pov_size_to_candidate: HashMap<usize, usize>,
-	// Map from generated candidate hashes to candidate index in `available_data`
-	// and `chunks`.
-	candidate_hashes: HashMap<CandidateHash, usize>,
-	// Map from candidate hash to occupied core index.
-	candidate_hash_to_core_index: HashMap<CandidateHash, CoreIndex>,
-	// Per candidate index receipts.
-	candidate_receipt_templates: Vec<CandidateReceipt>,
-	// Per candidate index `AvailableData`
-	available_data: Vec<AvailableData>,
-	// Per candidate index chunks
-	chunks: Vec<Vec<ErasureChunk>>,
-	// Per-core ValidatorIndex -> ChunkIndex mapping
-	chunk_indices: Vec<Vec<ChunkIndex>>,
-	// Per relay chain block - candidate backed by our backing group
-	backed_candidates: Vec<CandidateReceipt>,
-	// Request protcol names
-	req_protocol_names: ReqProtocolNames,
-}
-
-impl TestState {
-	pub fn next_candidate(&mut self) -> Option<CandidateReceipt> {
-		let candidate = self.candidates.next();
-		let candidate_hash = candidate.as_ref().unwrap().hash();
-		gum::trace!(target: LOG_TARGET, "Next candidate selected {:?}", candidate_hash);
-		candidate
-	}
-
-	/// Generate candidates to be used in the test.
-	fn generate_candidates(&mut self) {
-		let count = self.config.n_cores * self.config.num_blocks;
-		gum::info!(target: LOG_TARGET,"{}", format!("Pre-generating {} candidates.", count).bright_blue());
-
-		// Generate all candidates
-		self.candidates = (0..count)
-			.map(|index| {
-				let pov_size = self.pov_sizes.next().expect("This is a cycle; qed");
-				let candidate_index = *self
-					.pov_size_to_candidate
-					.get(&pov_size)
-					.expect("pov_size always exists; qed");
-				let mut candidate_receipt =
-					self.candidate_receipt_templates[candidate_index].clone();
-
-				// Make it unique.
-				candidate_receipt.descriptor.relay_parent = Hash::from_low_u64_be(index as u64);
-				// Store the new candidate in the state
-				self.candidate_hashes.insert(candidate_receipt.hash(), candidate_index);
-
-				let core_index = (index % self.config.n_cores) as u32;
-				self.candidate_hash_to_core_index
-					.insert(candidate_receipt.hash(), core_index.into());
-
-				gum::debug!(target: LOG_TARGET, candidate_hash = ?candidate_receipt.hash(), "new candidate");
-
-				candidate_receipt
-			})
-			.collect::<Vec<_>>()
-			.into_iter()
-			.cycle();
-	}
-
-	pub fn new(config: &TestConfiguration) -> Self {
-		let config = config.clone();
-
-		let mut chunks = Vec::new();
-		let mut available_data = Vec::new();
-		let mut candidate_receipt_templates = Vec::new();
-		let mut pov_size_to_candidate = HashMap::new();
-
-		// we use it for all candidates.
-		let persisted_validation_data = PersistedValidationData {
-			parent_head: HeadData(vec![7, 8, 9]),
-			relay_parent_number: Default::default(),
-			max_pov_size: 1024,
-			relay_parent_storage_root: Default::default(),
-		};
-
-		let chunk_indices = (0..config.n_cores)
-			.map(|core_index| {
-				availability_chunk_indices(
-					Some(&node_features_with_chunk_mapping_enabled()),
-					config.n_validators,
-					CoreIndex(core_index as u32),
-				)
-				.unwrap()
-			})
-			.collect();
-
-		// For each unique pov we create a candidate receipt.
-		for (index, pov_size) in config.pov_sizes().iter().cloned().unique().enumerate() {
-			gum::info!(target: LOG_TARGET, index, pov_size, "{}", "Generating template candidate".bright_blue());
-
-			let mut candidate_receipt = dummy_candidate_receipt(dummy_hash());
-			let pov = PoV { block_data: BlockData(vec![index as u8; pov_size]) };
-
-			let new_available_data = AvailableData {
-				validation_data: persisted_validation_data.clone(),
-				pov: Arc::new(pov),
-			};
-
-			let (new_chunks, erasure_root) = derive_erasure_chunks_with_proofs_and_root(
-				config.n_validators,
-				&new_available_data,
-				|_, _| {},
-			);
-
-			candidate_receipt.descriptor.erasure_root = erasure_root;
-
-			chunks.push(new_chunks);
-			available_data.push(new_available_data);
-			pov_size_to_candidate.insert(pov_size, index);
-			candidate_receipt_templates.push(candidate_receipt);
-		}
-
-		gum::info!(target: LOG_TARGET, "{}","Created test environment.".bright_blue());
-
-		let mut _self = Self {
-			available_data,
-			candidate_receipt_templates,
-			chunks,
-			chunk_indices,
-			pov_size_to_candidate,
-			pov_sizes: Vec::from(config.pov_sizes()).into_iter().cycle(),
-			candidate_hashes: HashMap::new(),
-			candidate_hash_to_core_index: HashMap::new(),
-			candidates: Vec::new().into_iter().cycle(),
-			backed_candidates: Vec::new(),
-			config,
-			req_protocol_names: ReqProtocolNames::new(GENESIS_HASH, None),
-		};
-
-		_self.generate_candidates();
-		_self
-	}
-
-	pub fn backed_candidates(&mut self) -> &mut Vec<CandidateReceipt> {
-		&mut self.backed_candidates
-	}
-}
-
-=======
->>>>>>> d37719da
 pub async fn benchmark_availability_read(
 	benchmark_name: &str,
 	env: &mut TestEnvironment,
@@ -642,12 +384,7 @@
 	env.metrics().set_n_cores(config.n_cores);
 
 	gum::info!(target: LOG_TARGET, "Seeding availability store with candidates ...");
-<<<<<<< HEAD
-	for (core_index, backed_candidate) in state.backed_candidates().clone().into_iter().enumerate()
-	{
-=======
-	for backed_candidate in state.backed_candidates.clone() {
->>>>>>> d37719da
+	for (core_index, backed_candidate) in state.backed_candidates.clone().into_iter().enumerate() {
 		let candidate_index = *state.candidate_hashes.get(&backed_candidate.hash()).unwrap();
 		let available_data = state.available_data[candidate_index].clone();
 		let (tx, rx) = oneshot::channel();
@@ -694,22 +431,9 @@
 		let receivers = (1..config.n_validators).filter_map(|index| {
 			let (pending_response, pending_response_receiver) = oneshot::channel();
 
-<<<<<<< HEAD
-			let request = RawIncomingRequest {
-				peer: PeerId::random(),
-				payload: v2::ChunkFetchingRequest {
-					candidate_hash: state.backed_candidates()[block_num - 1].hash(),
-					index: ValidatorIndex(index as u32),
-				}
-				.encode(),
-				pending_response,
-			};
-
-=======
 			let peer_id = *env.authorities().peer_ids.get(index).expect("all validators have ids");
 			let payload = payloads.get(index).expect("pregenerated").clone();
 			let request = RawIncomingRequest { peer: peer_id, payload, pending_response };
->>>>>>> d37719da
 			let peer = env
 				.authorities()
 				.validator_authority_id
