--- conflicted
+++ resolved
@@ -1547,22 +1547,9 @@
 pub mod migrations {
 	use super::*;
 
-<<<<<<< HEAD
 	use parachains_scheduler::common::AssignmentVersion;
 	use primitives::CoreIndex;
 
-	/// Upgrade Session keys to include BEEFY key.
-	/// When this is removed, should also remove `OldSessionKeys`.
-	pub struct UpgradeSessionKeys;
-	impl frame_support::traits::OnRuntimeUpgrade for UpgradeSessionKeys {
-		fn on_runtime_upgrade() -> Weight {
-			Session::upgrade_keys::<OldSessionKeys, _>(transform_session_keys);
-			Perbill::from_percent(50) * BlockWeights::get().max_block
-		}
-	}
-
-=======
->>>>>>> 1d1c3719
 	/// Unreleased migrations. Add new ones here:
 	pub type Unreleased = (
 		pallet_im_online::migration::v1::Migration<Runtime>,
