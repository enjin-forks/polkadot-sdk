--- conflicted
+++ resolved
@@ -672,7 +672,6 @@
 	type Score = sp_npos_elections::VoteWeight;
 }
 
-<<<<<<< HEAD
 type TargetBagsListInstance = pallet_bags_list::Instance2;
 impl pallet_bags_list::Config<TargetBagsListInstance> for Runtime {
 	type RuntimeEvent = RuntimeEvent;
@@ -690,16 +689,6 @@
 	type VoterUpdateMode = VoterUpdateMode;
 }
 
-pallet_staking_reward_curve::build! {
-	const REWARD_CURVE: PiecewiseLinear<'static> = curve!(
-		min_inflation: 0_025_000,
-		max_inflation: 0_100_000,
-		ideal_stake: 0_500_000,
-		falloff: 0_050_000,
-		max_piece_count: 40,
-		test_precision: 0_005_000,
-	);
-=======
 pub struct EraPayout;
 impl pallet_staking::EraPayout<Balance> for EraPayout {
 	fn era_payout(
@@ -731,7 +720,6 @@
 		};
 		relay_era_payout(params)
 	}
->>>>>>> 2abd03ef
 }
 
 parameter_types! {
