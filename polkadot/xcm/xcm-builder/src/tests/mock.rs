--- conflicted
+++ resolved
@@ -696,10 +696,6 @@
 		Ok(get)
 	}
 
-<<<<<<< HEAD
-	fn quote_exchange_price(_: &Asset, _: &Asset, _: bool) -> Option<u128> {
-		None
-=======
 	fn quote_exchange_price(give: &Assets, want: &Assets, maximal: bool) -> Option<Assets> {
 		let mut have = EXCHANGE_ASSETS.with(|l| l.borrow().clone());
 		if !have.contains_assets(want) {
@@ -712,7 +708,6 @@
 		};
 		let result: Vec<Asset> = get.fungible_assets_iter().collect();
 		Some(result.into())
->>>>>>> 035211d7
 	}
 }
 
