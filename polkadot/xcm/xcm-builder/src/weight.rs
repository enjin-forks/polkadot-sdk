--- conflicted
+++ resolved
@@ -196,41 +196,23 @@
 /// Weight trader which uses the configured `WeightToFee` to set the right price for weight and then
 /// places any weight bought into the right account.
 pub struct UsingComponents<
-<<<<<<< HEAD
 	WeightToFee: WeightToFeeT<Balance = <Fungible as Inspect<AccountId>>::Balance>,
-	AssetId: Get<MultiLocation>,
-=======
-	WeightToFee: WeightToFeeT<Balance = Currency::Balance>,
 	AssetIdValue: Get<Location>,
->>>>>>> 8428f678
 	AccountId,
 	Fungible: Balanced<AccountId> + Inspect<AccountId>,
 	OnUnbalanced: OnUnbalancedT<Credit<AccountId, Fungible>>,
 >(
 	Weight,
-<<<<<<< HEAD
 	Fungible::Balance,
-	PhantomData<(WeightToFee, AssetId, AccountId, Fungible, OnUnbalanced)>,
+	PhantomData<(WeightToFee, AssetIdValue, AccountId, Fungible, OnUnbalanced)>,
 );
 impl<
 		WeightToFee: WeightToFeeT<Balance = <Fungible as Inspect<AccountId>>::Balance>,
-		AssetId: Get<MultiLocation>,
+		AssetIdValue: Get<Location>,
 		AccountId,
 		Fungible: Balanced<AccountId> + Inspect<AccountId>,
 		OnUnbalanced: OnUnbalancedT<Credit<AccountId, Fungible>>,
-	> WeightTrader for UsingComponents<WeightToFee, AssetId, AccountId, Fungible, OnUnbalanced>
-=======
-	Currency::Balance,
-	PhantomData<(WeightToFee, AssetIdValue, AccountId, Currency, OnUnbalanced)>,
-);
-impl<
-		WeightToFee: WeightToFeeT<Balance = Currency::Balance>,
-		AssetIdValue: Get<Location>,
-		AccountId,
-		Currency: CurrencyT<AccountId>,
-		OnUnbalanced: OnUnbalancedT<Currency::NegativeImbalance>,
-	> WeightTrader for UsingComponents<WeightToFee, AssetIdValue, AccountId, Currency, OnUnbalanced>
->>>>>>> 8428f678
+	> WeightTrader for UsingComponents<WeightToFee, AssetIdValue, AccountId, Fungible, OnUnbalanced>
 {
 	fn new() -> Self {
 		Self(Weight::zero(), Zero::zero(), PhantomData)
@@ -267,13 +249,8 @@
 	}
 }
 impl<
-<<<<<<< HEAD
 		WeightToFee: WeightToFeeT<Balance = <Fungible as Inspect<AccountId>>::Balance>,
-		AssetId: Get<MultiLocation>,
-=======
-		WeightToFee: WeightToFeeT<Balance = Currency::Balance>,
 		AssetId: Get<Location>,
->>>>>>> 8428f678
 		AccountId,
 		Fungible: Balanced<AccountId> + Inspect<AccountId>,
 		OnUnbalanced: OnUnbalancedT<Credit<AccountId, Fungible>>,
