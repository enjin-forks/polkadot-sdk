--- conflicted
+++ resolved
@@ -37,11 +37,7 @@
 use futures::{channel::oneshot, future::FutureExt};
 use jsonrpsee::{
 	core::async_trait, server::ResponsePayload, types::SubscriptionId, ConnectionId, Extensions,
-<<<<<<< HEAD
-	MethodResponseFuture, PendingSubscriptionSink, SubscriptionSink,
-=======
 	MethodResponseFuture, PendingSubscriptionSink,
->>>>>>> 149c7093
 };
 use log::debug;
 use sc_client_api::{
@@ -261,11 +257,7 @@
 		let conn_id = ext
 			.get::<ConnectionId>()
 			.copied()
-<<<<<<< HEAD
-			.expect("ConnectionId is always set by jsonrpsee");
-=======
 			.expect("ConnectionId is always set by jsonrpsee; qed");
->>>>>>> 149c7093
 
 		if !self.subscriptions.contains_subscription(conn_id, &follow_subscription) {
 			// The spec says to return `LimitReached` if the follow subscription is invalid or
@@ -351,11 +343,7 @@
 		let conn_id = ext
 			.get::<ConnectionId>()
 			.copied()
-<<<<<<< HEAD
-			.expect("ConnectionId is always set by jsonrpsee");
-=======
 			.expect("ConnectionId is always set by jsonrpsee; qed");
->>>>>>> 149c7093
 
 		if !self.subscriptions.contains_subscription(conn_id, &follow_subscription) {
 			return Ok(None);
@@ -395,11 +383,7 @@
 		let conn_id = ext
 			.get::<ConnectionId>()
 			.copied()
-<<<<<<< HEAD
-			.expect("ConnectionId is always set by jsonrpsee");
-=======
 			.expect("ConnectionId is always set by jsonrpsee; qed");
->>>>>>> 149c7093
 
 		if !self.subscriptions.contains_subscription(conn_id, &follow_subscription) {
 			// The spec says to return `LimitReached` if the follow subscription is invalid or
@@ -487,11 +471,7 @@
 		let conn_id = ext
 			.get::<ConnectionId>()
 			.copied()
-<<<<<<< HEAD
-			.expect("ConnectionId is always set by jsonrpsee");
-=======
 			.expect("ConnectionId is always set by jsonrpsee; qed");
->>>>>>> 149c7093
 
 		if !self.subscriptions.contains_subscription(conn_id, &follow_subscription) {
 			// The spec says to return `LimitReached` if the follow subscription is invalid or
@@ -564,11 +544,7 @@
 		let conn_id = ext
 			.get::<ConnectionId>()
 			.copied()
-<<<<<<< HEAD
-			.expect("ConnectionId is always set by jsonrpsee");
-=======
 			.expect("ConnectionId is always set by jsonrpsee; qed");
->>>>>>> 149c7093
 
 		if !self.subscriptions.contains_subscription(conn_id, &follow_subscription) {
 			return Ok(());
@@ -606,11 +582,7 @@
 		let conn_id = ext
 			.get::<ConnectionId>()
 			.copied()
-<<<<<<< HEAD
-			.expect("ConnectionId is always set by jsonrpsee");
-=======
 			.expect("ConnectionId is always set by jsonrpsee; qed");
->>>>>>> 149c7093
 
 		if !self.subscriptions.contains_subscription(conn_id, &follow_subscription) {
 			return Ok(())
@@ -638,11 +610,7 @@
 		let conn_id = ext
 			.get::<ConnectionId>()
 			.copied()
-<<<<<<< HEAD
-			.expect("ConnectionId is always set by jsonrpsee");
-=======
 			.expect("ConnectionId is always set by jsonrpsee; qed");
->>>>>>> 149c7093
 
 		if !self.subscriptions.contains_subscription(conn_id, &follow_subscription) {
 			return Ok(())
