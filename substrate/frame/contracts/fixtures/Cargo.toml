--- conflicted
+++ resolved
@@ -25,8 +25,4 @@
 anyhow = "1.0.0"
 
 [features]
-<<<<<<< HEAD
-riscv= ["polkavm-linker"]
-=======
-riscv = ["polkavm-linker"]
->>>>>>> 0ff3f4d3
+riscv = ["polkavm-linker"]