--- conflicted
+++ resolved
@@ -27,144 +27,5 @@
 #[cfg(feature = "runtime-benchmarks")]
 pub use inner::*;
 
-<<<<<<< HEAD
-const MAX_VALIDATORS: u32 = 1000;
-
-pub struct Pallet<T: Config>(pallet_session::Pallet<T>);
-
-/// Configuration trait for the benchmarking of `pallet-session`.
-pub trait Config:
-	pallet_session::Config + pallet_session::historical::Config + pallet_staking::Config
-{
-	/// Generate a session key and a proof of ownership.
-	///
-	/// The given `owner` is the account that will call `set_keys` using the returned session keys
-	/// and proof. This means that the proof should prove the ownership of `owner` over the private
-	/// keys associated to the session keys.
-	fn generate_session_keys_and_proof(owner: Self::AccountId) -> (Self::Keys, Vec<u8>);
-}
-
-impl<T: Config> OnInitialize<BlockNumberFor<T>> for Pallet<T> {
-	fn on_initialize(n: BlockNumberFor<T>) -> frame_support::weights::Weight {
-		pallet_session::Pallet::<T>::on_initialize(n)
-	}
-}
-
-benchmarks! {
-	set_keys {
-		let n = MaxNominationsOf::<T>::get();
-		let (v_stash, _) = create_validator_with_nominators::<T>(
-			n,
-			MaxNominationsOf::<T>::get(),
-			false,
-			true,
-			RewardDestination::Staked,
-		)?;
-		let v_controller = pallet_staking::Pallet::<T>::bonded(&v_stash).ok_or("not stash")?;
-
-		let (keys, proof) = T::generate_session_keys_and_proof(v_controller.clone());
-		// Whitelist controller account from further DB operations.
-		let v_controller_key = frame_system::Account::<T>::hashed_key_for(&v_controller);
-		frame_benchmarking::benchmarking::add_to_whitelist(v_controller_key.into());
-	}: _(RawOrigin::Signed(v_controller), keys, proof)
-
-	purge_keys {
-		let n = MaxNominationsOf::<T>::get();
-		let (v_stash, _) = create_validator_with_nominators::<T>(
-			n,
-			MaxNominationsOf::<T>::get(),
-			false,
-			true,
-			RewardDestination::Staked,
-		)?;
-		let v_controller = pallet_staking::Pallet::<T>::bonded(&v_stash).ok_or("not stash")?;
-		let keys = T::Keys::decode(&mut TrailingZeroInput::zeroes()).unwrap();
-		let proof: Vec<u8> = vec![0,1,2,3];
-		Session::<T>::set_keys(RawOrigin::Signed(v_controller.clone()).into(), keys, proof)?;
-		// Whitelist controller account from further DB operations.
-		let v_controller_key = frame_system::Account::<T>::hashed_key_for(&v_controller);
-		frame_benchmarking::benchmarking::add_to_whitelist(v_controller_key.into());
-	}: _(RawOrigin::Signed(v_controller))
-
-	#[extra]
-	check_membership_proof_current_session {
-		let n in 2 .. MAX_VALIDATORS as u32;
-
-		let (key, key_owner_proof1) = check_membership_proof_setup::<T>(n);
-		let key_owner_proof2 = key_owner_proof1.clone();
-	}: {
-		Historical::<T>::check_proof(key, key_owner_proof1);
-	}
-	verify {
-		assert!(Historical::<T>::check_proof(key, key_owner_proof2).is_some());
-	}
-
-	#[extra]
-	check_membership_proof_historical_session {
-		let n in 2 .. MAX_VALIDATORS as u32;
-
-		let (key, key_owner_proof1) = check_membership_proof_setup::<T>(n);
-
-		// skip to the next session so that the session is historical
-		// and the membership merkle proof must be checked.
-		Session::<T>::rotate_session();
-
-		let key_owner_proof2 = key_owner_proof1.clone();
-	}: {
-		Historical::<T>::check_proof(key, key_owner_proof1);
-	}
-	verify {
-		assert!(Historical::<T>::check_proof(key, key_owner_proof2).is_some());
-	}
-
-	impl_benchmark_test_suite!(Pallet, crate::mock::new_test_ext(), crate::mock::Test, extra = false);
-}
-
-/// Sets up the benchmark for checking a membership proof. It creates the given
-/// number of validators, sets random session keys and then creates a membership
-/// proof for the first authority and returns its key and the proof.
-fn check_membership_proof_setup<T: Config>(
-	n: u32,
-) -> ((sp_runtime::KeyTypeId, &'static [u8; 32]), sp_session::MembershipProof) {
-	pallet_staking::ValidatorCount::<T>::put(n);
-
-	// create validators and set random session keys
-	for (n, who) in create_validators::<T>(n, 1000).unwrap().into_iter().enumerate() {
-		use rand::{RngCore, SeedableRng};
-
-		let validator = T::Lookup::lookup(who).unwrap();
-		let controller = pallet_staking::Pallet::<T>::bonded(validator).unwrap();
-
-		let keys = {
-			let mut keys = [0u8; 128];
-
-			// we keep the keys for the first validator as 0x00000...
-			if n > 0 {
-				let mut rng = rand::rngs::StdRng::seed_from_u64(n as u64);
-				rng.fill_bytes(&mut keys);
-			}
-
-			keys
-		};
-
-		let keys: T::Keys = Decode::decode(&mut &keys[..]).unwrap();
-		let proof: Vec<u8> = vec![];
-
-		Session::<T>::set_keys(RawOrigin::Signed(controller).into(), keys, proof).unwrap();
-	}
-
-	Pallet::<T>::on_initialize(frame_system::pallet_prelude::BlockNumberFor::<T>::one());
-
-	// skip sessions until the new validator set is enacted
-	while Session::<T>::validators().len() < n as usize {
-		Session::<T>::rotate_session();
-	}
-
-	let key = (sp_runtime::KeyTypeId(*b"babe"), &[0u8; 32]);
-
-	(key, Historical::<T>::prove(key).unwrap())
-}
-=======
 #[cfg(all(feature = "runtime-benchmarks", test))]
-pub(crate) mod mock;
->>>>>>> 4def82e7
+pub(crate) mod mock;